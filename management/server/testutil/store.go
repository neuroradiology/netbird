//go:build !ios
// +build !ios

package testutil

import (
	"context"
	"time"

	log "github.com/sirupsen/logrus"
	"github.com/testcontainers/testcontainers-go"
	"github.com/testcontainers/testcontainers-go/modules/mysql"
	"github.com/testcontainers/testcontainers-go/modules/postgres"
	testcontainersredis "github.com/testcontainers/testcontainers-go/modules/redis"
	"github.com/testcontainers/testcontainers-go/wait"
)

var (
	pgContainer    *postgres.PostgresContainer
	mysqlContainer *mysql.MySQLContainer
)

// CreateMysqlTestContainer creates a new MySQL container for testing.
func CreateMysqlTestContainer() (func(), string, error) {
	ctx := context.Background()

	if mysqlContainer != nil {
		connStr, err := mysqlContainer.ConnectionString(ctx)
		if err != nil {
			return nil, "", err
		}
		return noOpCleanup, connStr, nil
	}

	var err error
	mysqlContainer, err = mysql.RunContainer(ctx,
		testcontainers.WithImage("mlsmaycon/warmed-mysql:8"),
		mysql.WithDatabase("testing"),
		mysql.WithUsername("root"),
		mysql.WithPassword("testing"),
		testcontainers.WithWaitStrategy(
			wait.ForLog("/usr/sbin/mysqld: ready for connections").
				WithOccurrence(1).WithStartupTimeout(15*time.Second).WithPollInterval(100*time.Millisecond),
		),
	)
	if err != nil {
		return nil, "", err
	}

	cleanup := func() {
		timeoutCtx, cancelFunc := context.WithTimeout(ctx, 1*time.Second)
		defer cancelFunc()
		if err = mysqlContainer.Terminate(timeoutCtx); err != nil {
			log.WithContext(ctx).Warnf("failed to stop mysql container %s: %s", mysqlContainer.GetContainerID(), err)
		}
	}

	talksConn, err := mysqlContainer.ConnectionString(ctx)
	if err != nil {
		return nil, "", err
	}

	return cleanup, talksConn, nil
}

// CreatePostgresTestContainer creates a new PostgreSQL container for testing.
func CreatePostgresTestContainer() (func(), string, error) {
	ctx := context.Background()

	if pgContainer != nil {
		connStr, err := pgContainer.ConnectionString(ctx)
		if err != nil {
			return nil, "", err
		}
		return noOpCleanup, connStr, nil
	}

	var err error
	pgContainer, err = postgres.RunContainer(ctx,
		testcontainers.WithImage("postgres:16-alpine"),
		postgres.WithDatabase("netbird"),
		postgres.WithUsername("root"),
		postgres.WithPassword("netbird"),
		testcontainers.WithWaitStrategy(
			wait.ForLog("database system is ready to accept connections").
				WithOccurrence(2).WithStartupTimeout(15*time.Second),
		),
	)
	if err != nil {
		return nil, "", err
	}

	cleanup := func() {
		timeoutCtx, cancelFunc := context.WithTimeout(ctx, 1*time.Second)
		defer cancelFunc()
		if err = pgContainer.Terminate(timeoutCtx); err != nil {
			log.WithContext(ctx).Warnf("failed to stop postgres container %s: %s", pgContainer.GetContainerID(), err)
		}
	}

	talksConn, err := pgContainer.ConnectionString(ctx)
	if err != nil {
		return nil, "", err
	}

<<<<<<< HEAD
	return cleanup, talksConn, nil
}

func noOpCleanup() {
	// no-op
=======
	return cleanup, os.Setenv("NETBIRD_STORE_ENGINE_POSTGRES_DSN", talksConn)
}

// CreateRedisTestContainer creates a new Redis container for testing.
func CreateRedisTestContainer() (func(), string, error) {
	ctx := context.Background()

	redisContainer, err := testcontainersredis.RunContainer(ctx, testcontainers.WithImage("redis:7"))
	if err != nil {
		return nil, "", err
	}

	cleanup := func() {
		timeoutCtx, cancelFunc := context.WithTimeout(ctx, 1*time.Second)
		defer cancelFunc()
		if err = redisContainer.Terminate(timeoutCtx); err != nil {
			log.WithContext(ctx).Warnf("failed to stop redis container %s: %s", redisContainer.GetContainerID(), err)
		}
	}

	redisURL, err := redisContainer.ConnectionString(ctx)
	if err != nil {
		return nil, "", err
	}

	return cleanup, redisURL, nil
>>>>>>> 488e619e
}<|MERGE_RESOLUTION|>--- conflicted
+++ resolved
@@ -103,14 +103,11 @@
 		return nil, "", err
 	}
 
-<<<<<<< HEAD
 	return cleanup, talksConn, nil
 }
 
 func noOpCleanup() {
 	// no-op
-=======
-	return cleanup, os.Setenv("NETBIRD_STORE_ENGINE_POSTGRES_DSN", talksConn)
 }
 
 // CreateRedisTestContainer creates a new Redis container for testing.
@@ -136,5 +133,4 @@
 	}
 
 	return cleanup, redisURL, nil
->>>>>>> 488e619e
 }