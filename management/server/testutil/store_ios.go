//go:build ios
// +build ios

package testutil

func CreatePostgresTestContainer() (func(), string, error) {
	return func() {
		// Empty function for Postgres
	}, "", nil
}

func CreateMysqlTestContainer() (func(), string, error) {
	return func() {
		// Empty function for MySQL
<<<<<<< HEAD
=======
	}, nil
}

func CreateRedisTestContainer() (func(), string, error) {
	return func() {
		// Empty function for Redis
>>>>>>> 488e619e
	}, "", nil
}<|MERGE_RESOLUTION|>--- conflicted
+++ resolved
@@ -12,14 +12,11 @@
 func CreateMysqlTestContainer() (func(), string, error) {
 	return func() {
 		// Empty function for MySQL
-<<<<<<< HEAD
-=======
-	}, nil
+	}, "", nil
 }
 
 func CreateRedisTestContainer() (func(), string, error) {
 	return func() {
 		// Empty function for Redis
->>>>>>> 488e619e
 	}, "", nil
 }