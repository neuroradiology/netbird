package server

import (
	"context"
	"crypto/sha256"
	b64 "encoding/base64"
	"errors"
	"fmt"
	"hash/crc32"
	"math/rand"
	"net"
	"net/netip"
	"reflect"
	"regexp"
	"slices"
	"strings"
	"sync"
	"time"

	"github.com/eko/gocache/v3/cache"
	cacheStore "github.com/eko/gocache/v3/store"
	"github.com/hashicorp/go-multierror"
	"github.com/miekg/dns"
	gocache "github.com/patrickmn/go-cache"
	"github.com/rs/xid"
	log "github.com/sirupsen/logrus"
	"golang.org/x/exp/maps"

	"github.com/netbirdio/netbird/base62"
	nbdns "github.com/netbirdio/netbird/dns"
	"github.com/netbirdio/netbird/management/domain"
	"github.com/netbirdio/netbird/management/server/account"
	"github.com/netbirdio/netbird/management/server/activity"
	"github.com/netbirdio/netbird/management/server/geolocation"
	nbgroup "github.com/netbirdio/netbird/management/server/group"
	"github.com/netbirdio/netbird/management/server/idp"
	"github.com/netbirdio/netbird/management/server/integrated_validator"
	"github.com/netbirdio/netbird/management/server/integration_reference"
	"github.com/netbirdio/netbird/management/server/jwtclaims"
	nbpeer "github.com/netbirdio/netbird/management/server/peer"
	"github.com/netbirdio/netbird/management/server/posture"
	"github.com/netbirdio/netbird/management/server/status"
	"github.com/netbirdio/netbird/management/server/telemetry"
	"github.com/netbirdio/netbird/route"
)

const (
	PublicCategory                  = "public"
	PrivateCategory                 = "private"
	UnknownCategory                 = "unknown"
	CacheExpirationMax              = 7 * 24 * 3600 * time.Second // 7 days
	CacheExpirationMin              = 3 * 24 * 3600 * time.Second // 3 days
	DefaultPeerLoginExpiration      = 24 * time.Hour
	DefaultPeerInactivityExpiration = 10 * time.Minute
	emptyUserID                     = "empty user ID in claims"
	errorGettingDomainAccIDFmt      = "error getting account ID by private domain: %v"
)

type userLoggedInOnce bool

type ExternalCacheManager cache.CacheInterface[*idp.UserData]

func cacheEntryExpiration() time.Duration {
	r := rand.Intn(int(CacheExpirationMax.Milliseconds()-CacheExpirationMin.Milliseconds())) + int(CacheExpirationMin.Milliseconds())
	return time.Duration(r) * time.Millisecond
}

type AccountManager interface {
	GetOrCreateAccountByUser(ctx context.Context, userId, domain string) (*Account, error)
	GetAccount(ctx context.Context, accountID string) (*Account, error)
	CreateSetupKey(ctx context.Context, accountID string, keyName string, keyType SetupKeyType, expiresIn time.Duration,
		autoGroups []string, usageLimit int, userID string, ephemeral bool) (*SetupKey, error)
	SaveSetupKey(ctx context.Context, accountID string, key *SetupKey, userID string) (*SetupKey, error)
	CreateUser(ctx context.Context, accountID, initiatorUserID string, key *UserInfo) (*UserInfo, error)
	DeleteUser(ctx context.Context, accountID, initiatorUserID string, targetUserID string) error
	DeleteRegularUsers(ctx context.Context, accountID, initiatorUserID string, targetUserIDs []string) error
	InviteUser(ctx context.Context, accountID string, initiatorUserID string, targetUserID string) error
	ListSetupKeys(ctx context.Context, accountID, userID string) ([]*SetupKey, error)
	SaveUser(ctx context.Context, accountID, initiatorUserID string, update *User) (*UserInfo, error)
	SaveOrAddUser(ctx context.Context, accountID, initiatorUserID string, update *User, addIfNotExists bool) (*UserInfo, error)
	SaveOrAddUsers(ctx context.Context, accountID, initiatorUserID string, updates []*User, addIfNotExists bool) ([]*UserInfo, error)
	GetSetupKey(ctx context.Context, accountID, userID, keyID string) (*SetupKey, error)
	GetAccountByID(ctx context.Context, accountID string, userID string) (*Account, error)
	AccountExists(ctx context.Context, accountID string) (bool, error)
	GetAccountIDByUserID(ctx context.Context, userID, domain string) (string, error)
	GetAccountIDFromToken(ctx context.Context, claims jwtclaims.AuthorizationClaims) (string, string, error)
	CheckUserAccessByJWTGroups(ctx context.Context, claims jwtclaims.AuthorizationClaims) error
	GetAccountFromPAT(ctx context.Context, pat string) (*Account, *User, *PersonalAccessToken, error)
	DeleteAccount(ctx context.Context, accountID, userID string) error
	MarkPATUsed(ctx context.Context, tokenID string) error
	GetUserByID(ctx context.Context, id string) (*User, error)
	GetUser(ctx context.Context, claims jwtclaims.AuthorizationClaims) (*User, error)
	ListUsers(ctx context.Context, accountID string) ([]*User, error)
	GetPeers(ctx context.Context, accountID, userID string) ([]*nbpeer.Peer, error)
	MarkPeerConnected(ctx context.Context, peerKey string, connected bool, realIP net.IP, account *Account) error
	DeletePeer(ctx context.Context, accountID, peerID, userID string) error
	UpdatePeer(ctx context.Context, accountID, userID string, peer *nbpeer.Peer) (*nbpeer.Peer, error)
	GetNetworkMap(ctx context.Context, peerID string) (*NetworkMap, error)
	GetPeerNetwork(ctx context.Context, peerID string) (*Network, error)
	AddPeer(ctx context.Context, setupKey, userID string, peer *nbpeer.Peer) (*nbpeer.Peer, *NetworkMap, []*posture.Checks, error)
	CreatePAT(ctx context.Context, accountID string, initiatorUserID string, targetUserID string, tokenName string, expiresIn int) (*PersonalAccessTokenGenerated, error)
	DeletePAT(ctx context.Context, accountID string, initiatorUserID string, targetUserID string, tokenID string) error
	GetPAT(ctx context.Context, accountID string, initiatorUserID string, targetUserID string, tokenID string) (*PersonalAccessToken, error)
	GetAllPATs(ctx context.Context, accountID string, initiatorUserID string, targetUserID string) ([]*PersonalAccessToken, error)
	GetUsersFromAccount(ctx context.Context, accountID, userID string) ([]*UserInfo, error)
	GetGroup(ctx context.Context, accountId, groupID, userID string) (*nbgroup.Group, error)
	GetAllGroups(ctx context.Context, accountID, userID string) ([]*nbgroup.Group, error)
	GetGroupByName(ctx context.Context, groupName, accountID string) (*nbgroup.Group, error)
	SaveGroup(ctx context.Context, accountID, userID string, group *nbgroup.Group) error
	SaveGroups(ctx context.Context, accountID, userID string, newGroups []*nbgroup.Group) error
	DeleteGroup(ctx context.Context, accountId, userId, groupID string) error
	DeleteGroups(ctx context.Context, accountId, userId string, groupIDs []string) error
	GroupAddPeer(ctx context.Context, accountId, groupID, peerID string) error
	GroupDeletePeer(ctx context.Context, accountId, groupID, peerID string) error
	GetPolicy(ctx context.Context, accountID, policyID, userID string) (*Policy, error)
	SavePolicy(ctx context.Context, accountID, userID string, policy *Policy, isUpdate bool) error
	DeletePolicy(ctx context.Context, accountID, policyID, userID string) error
	ListPolicies(ctx context.Context, accountID, userID string) ([]*Policy, error)
	GetRoute(ctx context.Context, accountID string, routeID route.ID, userID string) (*route.Route, error)
	CreateRoute(ctx context.Context, accountID string, prefix netip.Prefix, networkType route.NetworkType, domains domain.List, peerID string, peerGroupIDs []string, description string, netID route.NetID, masquerade bool, metric int, groups, accessControlGroupIDs []string, enabled bool, userID string, keepRoute bool) (*route.Route, error)
	SaveRoute(ctx context.Context, accountID, userID string, route *route.Route) error
	DeleteRoute(ctx context.Context, accountID string, routeID route.ID, userID string) error
	ListRoutes(ctx context.Context, accountID, userID string) ([]*route.Route, error)
	GetNameServerGroup(ctx context.Context, accountID, userID, nsGroupID string) (*nbdns.NameServerGroup, error)
	CreateNameServerGroup(ctx context.Context, accountID string, name, description string, nameServerList []nbdns.NameServer, groups []string, primary bool, domains []string, enabled bool, userID string, searchDomainsEnabled bool) (*nbdns.NameServerGroup, error)
	SaveNameServerGroup(ctx context.Context, accountID, userID string, nsGroupToSave *nbdns.NameServerGroup) error
	DeleteNameServerGroup(ctx context.Context, accountID, nsGroupID, userID string) error
	ListNameServerGroups(ctx context.Context, accountID string, userID string) ([]*nbdns.NameServerGroup, error)
	GetDNSDomain() string
	StoreEvent(ctx context.Context, initiatorID, targetID, accountID string, activityID activity.ActivityDescriber, meta map[string]any)
	GetEvents(ctx context.Context, accountID, userID string) ([]*activity.Event, error)
	GetDNSSettings(ctx context.Context, accountID string, userID string) (*DNSSettings, error)
	SaveDNSSettings(ctx context.Context, accountID string, userID string, dnsSettingsToSave *DNSSettings) error
	GetPeer(ctx context.Context, accountID, peerID, userID string) (*nbpeer.Peer, error)
	UpdateAccountSettings(ctx context.Context, accountID, userID string, newSettings *Settings) (*Account, error)
	LoginPeer(ctx context.Context, login PeerLogin) (*nbpeer.Peer, *NetworkMap, []*posture.Checks, error)                // used by peer gRPC API
	SyncPeer(ctx context.Context, sync PeerSync, account *Account) (*nbpeer.Peer, *NetworkMap, []*posture.Checks, error) // used by peer gRPC API
	GetAllConnectedPeers() (map[string]struct{}, error)
	HasConnectedChannel(peerID string) bool
	GetExternalCacheManager() ExternalCacheManager
	GetPostureChecks(ctx context.Context, accountID, postureChecksID, userID string) (*posture.Checks, error)
	SavePostureChecks(ctx context.Context, accountID, userID string, postureChecks *posture.Checks) error
	DeletePostureChecks(ctx context.Context, accountID, postureChecksID, userID string) error
	ListPostureChecks(ctx context.Context, accountID, userID string) ([]*posture.Checks, error)
	GetIdpManager() idp.Manager
	UpdateIntegratedValidatorGroups(ctx context.Context, accountID string, userID string, groups []string) error
	GroupValidation(ctx context.Context, accountId string, groups []string) (bool, error)
	GetValidatedPeers(account *Account) (map[string]struct{}, error)
	SyncAndMarkPeer(ctx context.Context, accountID string, peerPubKey string, meta nbpeer.PeerSystemMeta, realIP net.IP) (*nbpeer.Peer, *NetworkMap, []*posture.Checks, error)
	OnPeerDisconnected(ctx context.Context, accountID string, peerPubKey string) error
	SyncPeerMeta(ctx context.Context, peerPubKey string, meta nbpeer.PeerSystemMeta) error
	FindExistingPostureCheck(accountID string, checks *posture.ChecksDefinition) (*posture.Checks, error)
	GetAccountIDForPeerKey(ctx context.Context, peerKey string) (string, error)
	GetAccountSettings(ctx context.Context, accountID string, userID string) (*Settings, error)
	DeleteSetupKey(ctx context.Context, accountID, userID, keyID string) error
}

type DefaultAccountManager struct {
	Store Store
	// cacheMux and cacheLoading helps to make sure that only a single cache reload runs at a time per accountID
	cacheMux sync.Mutex
	// cacheLoading keeps the accountIDs that are currently reloading. The accountID has to be removed once cache has been reloaded
	cacheLoading         map[string]chan struct{}
	peersUpdateManager   *PeersUpdateManager
	idpManager           idp.Manager
	cacheManager         cache.CacheInterface[[]*idp.UserData]
	externalCacheManager ExternalCacheManager
	ctx                  context.Context
	eventStore           activity.Store
	geo                  *geolocation.Geolocation

	requestBuffer *AccountRequestBuffer

	// singleAccountMode indicates whether the instance has a single account.
	// If true, then every new user will end up under the same account.
	// This value will be set to false if management service has more than one account.
	singleAccountMode bool
	// singleAccountModeDomain is a domain to use in singleAccountMode setup
	singleAccountModeDomain string
	// dnsDomain is used for peer resolution. This is appended to the peer's name
	dnsDomain       string
	peerLoginExpiry Scheduler

	peerInactivityExpiry Scheduler

	// userDeleteFromIDPEnabled allows to delete user from IDP when user is deleted from account
	userDeleteFromIDPEnabled bool

	integratedPeerValidator integrated_validator.IntegratedValidator

	metrics telemetry.AppMetrics
}

// Settings represents Account settings structure that can be modified via API and Dashboard
type Settings struct {
	// PeerLoginExpirationEnabled globally enables or disables peer login expiration
	PeerLoginExpirationEnabled bool

	// PeerLoginExpiration is a setting that indicates when peer login expires.
	// Applies to all peers that have Peer.LoginExpirationEnabled set to true.
	PeerLoginExpiration time.Duration

	// PeerInactivityExpirationEnabled globally enables or disables peer inactivity expiration
	PeerInactivityExpirationEnabled bool

	// PeerInactivityExpiration is a setting that indicates when peer inactivity expires.
	// Applies to all peers that have Peer.PeerInactivityExpirationEnabled set to true.
	PeerInactivityExpiration time.Duration

	// RegularUsersViewBlocked allows to block regular users from viewing even their own peers and some UI elements
	RegularUsersViewBlocked bool

	// GroupsPropagationEnabled allows to propagate auto groups from the user to the peer
	GroupsPropagationEnabled bool

	// JWTGroupsEnabled allows extract groups from JWT claim, which name defined in the JWTGroupsClaimName
	// and add it to account groups.
	JWTGroupsEnabled bool

	// JWTGroupsClaimName from which we extract groups name to add it to account groups
	JWTGroupsClaimName string

	// JWTAllowGroups list of groups to which users are allowed access
	JWTAllowGroups []string `gorm:"serializer:json"`

	// Extra is a dictionary of Account settings
	Extra *account.ExtraSettings `gorm:"embedded;embeddedPrefix:extra_"`
}

// Copy copies the Settings struct
func (s *Settings) Copy() *Settings {
	settings := &Settings{
		PeerLoginExpirationEnabled: s.PeerLoginExpirationEnabled,
		PeerLoginExpiration:        s.PeerLoginExpiration,
		JWTGroupsEnabled:           s.JWTGroupsEnabled,
		JWTGroupsClaimName:         s.JWTGroupsClaimName,
		GroupsPropagationEnabled:   s.GroupsPropagationEnabled,
		JWTAllowGroups:             s.JWTAllowGroups,
		RegularUsersViewBlocked:    s.RegularUsersViewBlocked,

		PeerInactivityExpirationEnabled: s.PeerInactivityExpirationEnabled,
		PeerInactivityExpiration:        s.PeerInactivityExpiration,
	}
	if s.Extra != nil {
		settings.Extra = s.Extra.Copy()
	}
	return settings
}

// Account represents a unique account of the system
type Account struct {
	// we have to name column to aid as it collides with Network.Id when work with associations
	Id string `gorm:"primaryKey"`

	// User.Id it was created by
	CreatedBy              string
	CreatedAt              time.Time
	Domain                 string `gorm:"index"`
	DomainCategory         string
	IsDomainPrimaryAccount bool
	SetupKeys              map[string]*SetupKey              `gorm:"-"`
	SetupKeysG             []SetupKey                        `json:"-" gorm:"foreignKey:AccountID;references:id"`
	Network                *Network                          `gorm:"embedded;embeddedPrefix:network_"`
	Peers                  map[string]*nbpeer.Peer           `gorm:"-"`
	PeersG                 []nbpeer.Peer                     `json:"-" gorm:"foreignKey:AccountID;references:id"`
	Users                  map[string]*User                  `gorm:"-"`
	UsersG                 []User                            `json:"-" gorm:"foreignKey:AccountID;references:id"`
	Groups                 map[string]*nbgroup.Group         `gorm:"-"`
	GroupsG                []nbgroup.Group                   `json:"-" gorm:"foreignKey:AccountID;references:id"`
	Policies               []*Policy                         `gorm:"foreignKey:AccountID;references:id"`
	Routes                 map[route.ID]*route.Route         `gorm:"-"`
	RoutesG                []route.Route                     `json:"-" gorm:"foreignKey:AccountID;references:id"`
	NameServerGroups       map[string]*nbdns.NameServerGroup `gorm:"-"`
	NameServerGroupsG      []nbdns.NameServerGroup           `json:"-" gorm:"foreignKey:AccountID;references:id"`
	DNSSettings            DNSSettings                       `gorm:"embedded;embeddedPrefix:dns_settings_"`
	PostureChecks          []*posture.Checks                 `gorm:"foreignKey:AccountID;references:id"`
	// Settings is a dictionary of Account settings
	Settings *Settings `gorm:"embedded;embeddedPrefix:settings_"`
}

// Subclass used in gorm to only load settings and not whole account
type AccountSettings struct {
	Settings *Settings `gorm:"embedded;embeddedPrefix:settings_"`
}

// Subclass used in gorm to only load network and not whole account
type AccountNetwork struct {
	Network *Network `gorm:"embedded;embeddedPrefix:network_"`
}

// AccountDNSSettings used in gorm to only load dns settings and not whole account
type AccountDNSSettings struct {
	DNSSettings DNSSettings `gorm:"embedded;embeddedPrefix:dns_settings_"`
}

type UserPermissions struct {
	DashboardView string `json:"dashboard_view"`
}

type UserInfo struct {
	ID                   string                                     `json:"id"`
	Email                string                                     `json:"email"`
	Name                 string                                     `json:"name"`
	Role                 string                                     `json:"role"`
	AutoGroups           []string                                   `json:"auto_groups"`
	Status               string                                     `json:"-"`
	IsServiceUser        bool                                       `json:"is_service_user"`
	IsBlocked            bool                                       `json:"is_blocked"`
	NonDeletable         bool                                       `json:"non_deletable"`
	LastLogin            time.Time                                  `json:"last_login"`
	Issued               string                                     `json:"issued"`
	IntegrationReference integration_reference.IntegrationReference `json:"-"`
	Permissions          UserPermissions                            `json:"permissions"`
}

// getRoutesToSync returns the enabled routes for the peer ID and the routes
// from the ACL peers that have distribution groups associated with the peer ID.
// Please mind, that the returned route.Route objects will contain Peer.Key instead of Peer.ID.
func (a *Account) getRoutesToSync(ctx context.Context, peerID string, aclPeers []*nbpeer.Peer) []*route.Route {
	routes, peerDisabledRoutes := a.getRoutingPeerRoutes(ctx, peerID)
	peerRoutesMembership := make(lookupMap)
	for _, r := range append(routes, peerDisabledRoutes...) {
		peerRoutesMembership[string(r.GetHAUniqueID())] = struct{}{}
	}

	groupListMap := a.getPeerGroups(peerID)
	for _, peer := range aclPeers {
		activeRoutes, _ := a.getRoutingPeerRoutes(ctx, peer.ID)
		groupFilteredRoutes := a.filterRoutesByGroups(activeRoutes, groupListMap)
		filteredRoutes := a.filterRoutesFromPeersOfSameHAGroup(groupFilteredRoutes, peerRoutesMembership)
		routes = append(routes, filteredRoutes...)
	}

	return routes
}

// filterRoutesFromPeersOfSameHAGroup filters and returns a list of routes that don't share the same HA route membership
func (a *Account) filterRoutesFromPeersOfSameHAGroup(routes []*route.Route, peerMemberships lookupMap) []*route.Route {
	var filteredRoutes []*route.Route
	for _, r := range routes {
		_, found := peerMemberships[string(r.GetHAUniqueID())]
		if !found {
			filteredRoutes = append(filteredRoutes, r)
		}
	}
	return filteredRoutes
}

// filterRoutesByGroups returns a list with routes that have distribution groups in the group's map
func (a *Account) filterRoutesByGroups(routes []*route.Route, groupListMap lookupMap) []*route.Route {
	var filteredRoutes []*route.Route
	for _, r := range routes {
		for _, groupID := range r.Groups {
			_, found := groupListMap[groupID]
			if found {
				filteredRoutes = append(filteredRoutes, r)
				break
			}
		}
	}
	return filteredRoutes
}

// getRoutingPeerRoutes returns the enabled and disabled lists of routes that the given routing peer serves
// Please mind, that the returned route.Route objects will contain Peer.Key instead of Peer.ID.
// If the given is not a routing peer, then the lists are empty.
func (a *Account) getRoutingPeerRoutes(ctx context.Context, peerID string) (enabledRoutes []*route.Route, disabledRoutes []*route.Route) {

	peer := a.GetPeer(peerID)
	if peer == nil {
		log.WithContext(ctx).Errorf("peer %s that doesn't exist under account %s", peerID, a.Id)
		return enabledRoutes, disabledRoutes
	}

	// currently we support only linux routing peers
	if peer.Meta.GoOS != "linux" {
		return enabledRoutes, disabledRoutes
	}

	seenRoute := make(map[route.ID]struct{})

	takeRoute := func(r *route.Route, id string) {
		if _, ok := seenRoute[r.ID]; ok {
			return
		}
		seenRoute[r.ID] = struct{}{}

		if r.Enabled {
			r.Peer = peer.Key
			enabledRoutes = append(enabledRoutes, r)
			return
		}
		disabledRoutes = append(disabledRoutes, r)
	}

	for _, r := range a.Routes {
		for _, groupID := range r.PeerGroups {
			group := a.GetGroup(groupID)
			if group == nil {
				log.WithContext(ctx).Errorf("route %s has peers group %s that doesn't exist under account %s", r.ID, groupID, a.Id)
				continue
			}
			for _, id := range group.Peers {
				if id != peerID {
					continue
				}

				newPeerRoute := r.Copy()
				newPeerRoute.Peer = id
				newPeerRoute.PeerGroups = nil
				newPeerRoute.ID = route.ID(string(r.ID) + ":" + id) // we have to provide unique route id when distribute network map
				takeRoute(newPeerRoute, id)
				break
			}
		}
		if r.Peer == peerID {
			takeRoute(r.Copy(), peerID)
		}
	}

	return enabledRoutes, disabledRoutes
}

// GetRoutesByPrefixOrDomains return list of routes by account and route prefix
func (a *Account) GetRoutesByPrefixOrDomains(prefix netip.Prefix, domains domain.List) []*route.Route {
	var routes []*route.Route
	for _, r := range a.Routes {
		dynamic := r.IsDynamic()
		if dynamic && r.Domains.PunycodeString() == domains.PunycodeString() ||
			!dynamic && r.Network.String() == prefix.String() {
			routes = append(routes, r)
		}
	}

	return routes
}

// GetGroup returns a group by ID if exists, nil otherwise
func (a *Account) GetGroup(groupID string) *nbgroup.Group {
	return a.Groups[groupID]
}

// GetPeerNetworkMap returns the networkmap for the given peer ID.
func (a *Account) GetPeerNetworkMap(
	ctx context.Context,
	peerID string,
	peersCustomZone nbdns.CustomZone,
	validatedPeersMap map[string]struct{},
	metrics *telemetry.AccountManagerMetrics,
) *NetworkMap {
	start := time.Now()

	peer := a.Peers[peerID]
	if peer == nil {
		return &NetworkMap{
			Network: a.Network.Copy(),
		}
	}

	if _, ok := validatedPeersMap[peerID]; !ok {
		return &NetworkMap{
			Network: a.Network.Copy(),
		}
	}

	aclPeers, firewallRules := a.getPeerConnectionResources(ctx, peerID, validatedPeersMap)
	// exclude expired peers
	var peersToConnect []*nbpeer.Peer
	var expiredPeers []*nbpeer.Peer
	for _, p := range aclPeers {
		expired, _ := p.LoginExpired(a.Settings.PeerLoginExpiration)
		if a.Settings.PeerLoginExpirationEnabled && expired {
			expiredPeers = append(expiredPeers, p)
			continue
		}
		peersToConnect = append(peersToConnect, p)
	}

	routesUpdate := a.getRoutesToSync(ctx, peerID, peersToConnect)
	routesFirewallRules := a.getPeerRoutesFirewallRules(ctx, peerID, validatedPeersMap)

	dnsManagementStatus := a.getPeerDNSManagementStatus(peerID)
	dnsUpdate := nbdns.Config{
		ServiceEnable: dnsManagementStatus,
	}

	if dnsManagementStatus {
		var zones []nbdns.CustomZone

		if peersCustomZone.Domain != "" {
			zones = append(zones, peersCustomZone)
		}
		dnsUpdate.CustomZones = zones
		dnsUpdate.NameServerGroups = getPeerNSGroups(a, peerID)
	}

	nm := &NetworkMap{
		Peers:               peersToConnect,
		Network:             a.Network.Copy(),
		Routes:              routesUpdate,
		DNSConfig:           dnsUpdate,
		OfflinePeers:        expiredPeers,
		FirewallRules:       firewallRules,
		RoutesFirewallRules: routesFirewallRules,
	}

	if metrics != nil {
		objectCount := int64(len(peersToConnect) + len(expiredPeers) + len(routesUpdate) + len(firewallRules))
		metrics.CountNetworkMapObjects(objectCount)
		metrics.CountGetPeerNetworkMapDuration(time.Since(start))

		if objectCount > 5000 {
			log.WithContext(ctx).Tracef("account: %s has a total resource count of %d objects, "+
				"peers to connect: %d, expired peers: %d, routes: %d, firewall rules: %d",
				a.Id, objectCount, len(peersToConnect), len(expiredPeers), len(routesUpdate), len(firewallRules))
		}
	}

	return nm
}

func (a *Account) GetPeersCustomZone(ctx context.Context, dnsDomain string) nbdns.CustomZone {
	var merr *multierror.Error

	if dnsDomain == "" {
		log.WithContext(ctx).Error("no dns domain is set, returning empty zone")
		return nbdns.CustomZone{}
	}

	customZone := nbdns.CustomZone{
		Domain:  dns.Fqdn(dnsDomain),
		Records: make([]nbdns.SimpleRecord, 0, len(a.Peers)),
	}

	domainSuffix := "." + dnsDomain

	var sb strings.Builder
	for _, peer := range a.Peers {
		if peer.DNSLabel == "" {
			merr = multierror.Append(merr, fmt.Errorf("peer %s has an empty DNS label", peer.Name))
			continue
		}

		sb.Grow(len(peer.DNSLabel) + len(domainSuffix))
		sb.WriteString(peer.DNSLabel)
		sb.WriteString(domainSuffix)

		customZone.Records = append(customZone.Records, nbdns.SimpleRecord{
			Name:  sb.String(),
			Type:  int(dns.TypeA),
			Class: nbdns.DefaultClass,
			TTL:   defaultTTL,
			RData: peer.IP.String(),
		})

		sb.Reset()
	}

	go func() {
		if merr != nil {
			log.WithContext(ctx).Errorf("error generating custom zone for account %s: %v", a.Id, merr)
		}
	}()

	return customZone
}

// GetExpiredPeers returns peers that have been expired
func (a *Account) GetExpiredPeers() []*nbpeer.Peer {
	var peers []*nbpeer.Peer
	for _, peer := range a.GetPeersWithExpiration() {
		expired, _ := peer.LoginExpired(a.Settings.PeerLoginExpiration)
		if expired {
			peers = append(peers, peer)
		}
	}

	return peers
}

// GetNextPeerExpiration returns the minimum duration in which the next peer of the account will expire if it was found.
// If there is no peer that expires this function returns false and a duration of 0.
// This function only considers peers that haven't been expired yet and that are connected.
func (a *Account) GetNextPeerExpiration() (time.Duration, bool) {
	peersWithExpiry := a.GetPeersWithExpiration()
	if len(peersWithExpiry) == 0 {
		return 0, false
	}
	var nextExpiry *time.Duration
	for _, peer := range peersWithExpiry {
		// consider only connected peers because others will require login on connecting to the management server
		if peer.Status.LoginExpired || !peer.Status.Connected {
			continue
		}
		_, duration := peer.LoginExpired(a.Settings.PeerLoginExpiration)
		if nextExpiry == nil || duration < *nextExpiry {
			// if expiration is below 1s return 1s duration
			// this avoids issues with ticker that can't be set to < 0
			if duration < time.Second {
				return time.Second, true
			}
			nextExpiry = &duration
		}
	}

	if nextExpiry == nil {
		return 0, false
	}

	return *nextExpiry, true
}

// GetPeersWithExpiration returns a list of peers that have Peer.LoginExpirationEnabled set to true and that were added by a user
func (a *Account) GetPeersWithExpiration() []*nbpeer.Peer {
	peers := make([]*nbpeer.Peer, 0)
	for _, peer := range a.Peers {
		if peer.LoginExpirationEnabled && peer.AddedWithSSOLogin() {
			peers = append(peers, peer)
		}
	}
	return peers
}

// GetInactivePeers returns peers that have been expired by inactivity
func (a *Account) GetInactivePeers() []*nbpeer.Peer {
	var peers []*nbpeer.Peer
	for _, inactivePeer := range a.GetPeersWithInactivity() {
		inactive, _ := inactivePeer.SessionExpired(a.Settings.PeerInactivityExpiration)
		if inactive {
			peers = append(peers, inactivePeer)
		}
	}
	return peers
}

// GetNextInactivePeerExpiration returns the minimum duration in which the next peer of the account will expire if it was found.
// If there is no peer that expires this function returns false and a duration of 0.
// This function only considers peers that haven't been expired yet and that are not connected.
func (a *Account) GetNextInactivePeerExpiration() (time.Duration, bool) {
	peersWithExpiry := a.GetPeersWithInactivity()
	if len(peersWithExpiry) == 0 {
		return 0, false
	}
	var nextExpiry *time.Duration
	for _, peer := range peersWithExpiry {
		if peer.Status.LoginExpired || peer.Status.Connected {
			continue
		}
		_, duration := peer.SessionExpired(a.Settings.PeerInactivityExpiration)
		if nextExpiry == nil || duration < *nextExpiry {
			// if expiration is below 1s return 1s duration
			// this avoids issues with ticker that can't be set to < 0
			if duration < time.Second {
				return time.Second, true
			}
			nextExpiry = &duration
		}
	}

	if nextExpiry == nil {
		return 0, false
	}

	return *nextExpiry, true
}

// GetPeersWithInactivity eturns a list of peers that have Peer.InactivityExpirationEnabled set to true and that were added by a user
func (a *Account) GetPeersWithInactivity() []*nbpeer.Peer {
	peers := make([]*nbpeer.Peer, 0)
	for _, peer := range a.Peers {
		if peer.InactivityExpirationEnabled && peer.AddedWithSSOLogin() {
			peers = append(peers, peer)
		}
	}
	return peers
}

// GetPeers returns a list of all Account peers
func (a *Account) GetPeers() []*nbpeer.Peer {
	var peers []*nbpeer.Peer
	for _, peer := range a.Peers {
		peers = append(peers, peer)
	}
	return peers
}

// UpdateSettings saves new account settings
func (a *Account) UpdateSettings(update *Settings) *Account {
	a.Settings = update.Copy()
	return a
}

// UpdatePeer saves new or replaces existing peer
func (a *Account) UpdatePeer(update *nbpeer.Peer) {
	a.Peers[update.ID] = update
}

// DeletePeer deletes peer from the account cleaning up all the references
func (a *Account) DeletePeer(peerID string) {
	// delete peer from groups
	for _, g := range a.Groups {
		for i, pk := range g.Peers {
			if pk == peerID {
				g.Peers = append(g.Peers[:i], g.Peers[i+1:]...)
				break
			}
		}
	}

	for _, r := range a.Routes {
		if r.Peer == peerID {
			r.Enabled = false
			r.Peer = ""
		}
	}

	delete(a.Peers, peerID)
	a.Network.IncSerial()
}

// FindPeerByPubKey looks for a Peer by provided WireGuard public key in the Account or returns error if it wasn't found.
// It will return an object copy of the peer.
func (a *Account) FindPeerByPubKey(peerPubKey string) (*nbpeer.Peer, error) {
	for _, peer := range a.Peers {
		if peer.Key == peerPubKey {
			return peer.Copy(), nil
		}
	}

	return nil, status.Errorf(status.NotFound, "peer with the public key %s not found", peerPubKey)
}

// FindUserPeers returns a list of peers that user owns (created)
func (a *Account) FindUserPeers(userID string) ([]*nbpeer.Peer, error) {
	peers := make([]*nbpeer.Peer, 0)
	for _, peer := range a.Peers {
		if peer.UserID == userID {
			peers = append(peers, peer)
		}
	}

	return peers, nil
}

// FindUser looks for a given user in the Account or returns error if user wasn't found.
func (a *Account) FindUser(userID string) (*User, error) {
	user := a.Users[userID]
	if user == nil {
		return nil, status.Errorf(status.NotFound, "user %s not found", userID)
	}

	return user, nil
}

// FindGroupByName looks for a given group in the Account by name or returns error if the group wasn't found.
func (a *Account) FindGroupByName(groupName string) (*nbgroup.Group, error) {
	for _, group := range a.Groups {
		if group.Name == groupName {
			return group, nil
		}
	}
	return nil, status.Errorf(status.NotFound, "group %s not found", groupName)
}

// FindSetupKey looks for a given SetupKey in the Account or returns error if it wasn't found.
func (a *Account) FindSetupKey(setupKey string) (*SetupKey, error) {
	key := a.SetupKeys[setupKey]
	if key == nil {
		return nil, status.Errorf(status.NotFound, "setup key not found")
	}

	return key, nil
}

// GetPeerGroupsList return with the list of groups ID.
func (a *Account) GetPeerGroupsList(peerID string) []string {
	var grps []string
	for groupID, group := range a.Groups {
		for _, id := range group.Peers {
			if id == peerID {
				grps = append(grps, groupID)
				break
			}
		}
	}
	return grps
}

func (a *Account) getPeerDNSManagementStatus(peerID string) bool {
	peerGroups := a.getPeerGroups(peerID)
	enabled := true
	for _, groupID := range a.DNSSettings.DisabledManagementGroups {
		_, found := peerGroups[groupID]
		if found {
			enabled = false
			break
		}
	}
	return enabled
}

func (a *Account) getPeerGroups(peerID string) lookupMap {
	groupList := make(lookupMap)
	for groupID, group := range a.Groups {
		for _, id := range group.Peers {
			if id == peerID {
				groupList[groupID] = struct{}{}
				break
			}
		}
	}
	return groupList
}

func (a *Account) getTakenIPs() []net.IP {
	var takenIps []net.IP
	for _, existingPeer := range a.Peers {
		takenIps = append(takenIps, existingPeer.IP)
	}

	return takenIps
}

func (a *Account) getPeerDNSLabels() lookupMap {
	existingLabels := make(lookupMap)
	for _, peer := range a.Peers {
		if peer.DNSLabel != "" {
			existingLabels[peer.DNSLabel] = struct{}{}
		}
	}
	return existingLabels
}

func (a *Account) Copy() *Account {
	peers := map[string]*nbpeer.Peer{}
	for id, peer := range a.Peers {
		peers[id] = peer.Copy()
	}

	users := map[string]*User{}
	for id, user := range a.Users {
		users[id] = user.Copy()
	}

	setupKeys := map[string]*SetupKey{}
	for id, key := range a.SetupKeys {
		setupKeys[id] = key.Copy()
	}

	groups := map[string]*nbgroup.Group{}
	for id, group := range a.Groups {
		groups[id] = group.Copy()
	}

	policies := []*Policy{}
	for _, policy := range a.Policies {
		policies = append(policies, policy.Copy())
	}

	routes := map[route.ID]*route.Route{}
	for id, r := range a.Routes {
		routes[id] = r.Copy()
	}

	nsGroups := map[string]*nbdns.NameServerGroup{}
	for id, nsGroup := range a.NameServerGroups {
		nsGroups[id] = nsGroup.Copy()
	}

	dnsSettings := a.DNSSettings.Copy()

	var settings *Settings
	if a.Settings != nil {
		settings = a.Settings.Copy()
	}

	postureChecks := []*posture.Checks{}
	for _, postureCheck := range a.PostureChecks {
		postureChecks = append(postureChecks, postureCheck.Copy())
	}

	return &Account{
		Id:                     a.Id,
		CreatedBy:              a.CreatedBy,
		CreatedAt:              a.CreatedAt,
		Domain:                 a.Domain,
		DomainCategory:         a.DomainCategory,
		IsDomainPrimaryAccount: a.IsDomainPrimaryAccount,
		SetupKeys:              setupKeys,
		Network:                a.Network.Copy(),
		Peers:                  peers,
		Users:                  users,
		Groups:                 groups,
		Policies:               policies,
		Routes:                 routes,
		NameServerGroups:       nsGroups,
		DNSSettings:            dnsSettings,
		PostureChecks:          postureChecks,
		Settings:               settings,
	}
}

func (a *Account) GetGroupAll() (*nbgroup.Group, error) {
	for _, g := range a.Groups {
		if g.Name == "All" {
			return g, nil
		}
	}
	return nil, fmt.Errorf("no group ALL found")
}

// GetPeer looks up a Peer by ID
func (a *Account) GetPeer(peerID string) *nbpeer.Peer {
	return a.Peers[peerID]
}

// getJWTGroupsChanges calculates the changes needed to sync a user's JWT groups.
// Returns a bool indicating if there are changes in the JWT group membership, the updated user AutoGroups,
// newly groups to create and an error if any occurred.
func (am *DefaultAccountManager) getJWTGroupsChanges(user *User, groups []*nbgroup.Group, groupNames []string) (bool, []string, []*nbgroup.Group, error) {
	existedGroupsByName := make(map[string]*nbgroup.Group)
	for _, group := range groups {
		existedGroupsByName[group.Name] = group
	}

	newUserAutoGroups, jwtGroupsMap := separateGroups(user.AutoGroups, groups)

	groupsToAdd := difference(groupNames, maps.Keys(jwtGroupsMap))
	groupsToRemove := difference(maps.Keys(jwtGroupsMap), groupNames)

	// If no groups are added or removed, we should not sync account
	if len(groupsToAdd) == 0 && len(groupsToRemove) == 0 {
		return false, nil, nil, nil
	}

	newGroupsToCreate := make([]*nbgroup.Group, 0)

	var modified bool
	for _, name := range groupsToAdd {
		group, exists := existedGroupsByName[name]
		if !exists {
			group = &nbgroup.Group{
				ID:        xid.New().String(),
				AccountID: user.AccountID,
				Name:      name,
				Issued:    nbgroup.GroupIssuedJWT,
			}
			newGroupsToCreate = append(newGroupsToCreate, group)
		}
		if group.Issued == nbgroup.GroupIssuedJWT {
			newUserAutoGroups = append(newUserAutoGroups, group.ID)
			modified = true
		}
	}

	for name, id := range jwtGroupsMap {
		if !slices.Contains(groupsToRemove, name) {
			newUserAutoGroups = append(newUserAutoGroups, id)
			continue
		}
		modified = true
	}

	return modified, newUserAutoGroups, newGroupsToCreate, nil
}

// UserGroupsAddToPeers adds groups to all peers of user
func (a *Account) UserGroupsAddToPeers(userID string, groups ...string) {
	userPeers := make(map[string]struct{})
	for pid, peer := range a.Peers {
		if peer.UserID == userID {
			userPeers[pid] = struct{}{}
		}
	}

	for _, gid := range groups {
		group, ok := a.Groups[gid]
		if !ok {
			continue
		}

		groupPeers := make(map[string]struct{})
		for _, pid := range group.Peers {
			groupPeers[pid] = struct{}{}
		}

		for pid := range userPeers {
			groupPeers[pid] = struct{}{}
		}

		group.Peers = group.Peers[:0]
		for pid := range groupPeers {
			group.Peers = append(group.Peers, pid)
		}
	}
}

// UserGroupsRemoveFromPeers removes groups from all peers of user
func (a *Account) UserGroupsRemoveFromPeers(userID string, groups ...string) {
	for _, gid := range groups {
		group, ok := a.Groups[gid]
		if !ok || group.Name == "All" {
			continue
		}
		update := make([]string, 0, len(group.Peers))
		for _, pid := range group.Peers {
			peer, ok := a.Peers[pid]
			if !ok {
				continue
			}
			if peer.UserID != userID {
				update = append(update, pid)
			}
		}
		group.Peers = update
	}
}

// BuildManager creates a new DefaultAccountManager with a provided Store
func BuildManager(
	ctx context.Context,
	store Store,
	peersUpdateManager *PeersUpdateManager,
	idpManager idp.Manager,
	singleAccountModeDomain string,
	dnsDomain string,
	eventStore activity.Store,
	geo *geolocation.Geolocation,
	userDeleteFromIDPEnabled bool,
	integratedPeerValidator integrated_validator.IntegratedValidator,
	metrics telemetry.AppMetrics,
) (*DefaultAccountManager, error) {
	am := &DefaultAccountManager{
		Store:                    store,
		geo:                      geo,
		peersUpdateManager:       peersUpdateManager,
		idpManager:               idpManager,
		ctx:                      context.Background(),
		cacheMux:                 sync.Mutex{},
		cacheLoading:             map[string]chan struct{}{},
		dnsDomain:                dnsDomain,
		eventStore:               eventStore,
		peerLoginExpiry:          NewDefaultScheduler(),
		peerInactivityExpiry:     NewDefaultScheduler(),
		userDeleteFromIDPEnabled: userDeleteFromIDPEnabled,
		integratedPeerValidator:  integratedPeerValidator,
		metrics:                  metrics,
		requestBuffer:            NewAccountRequestBuffer(ctx, store),
	}
	allAccounts := store.GetAllAccounts(ctx)
	// enable single account mode only if configured by user and number of existing accounts is not grater than 1
	am.singleAccountMode = singleAccountModeDomain != "" && len(allAccounts) <= 1
	if am.singleAccountMode {
		if !isDomainValid(singleAccountModeDomain) {
			return nil, status.Errorf(status.InvalidArgument, "invalid domain \"%s\" provided for a single account mode. Please review your input for --single-account-mode-domain", singleAccountModeDomain)
		}
		am.singleAccountModeDomain = singleAccountModeDomain
		log.WithContext(ctx).Infof("single account mode enabled, accounts number %d", len(allAccounts))
	} else {
		log.WithContext(ctx).Infof("single account mode disabled, accounts number %d", len(allAccounts))
	}

	// if account doesn't have a default group
	// we create 'all' group and add all peers into it
	// also we create default rule with source as destination
	for _, account := range allAccounts {
		shouldSave := false

		_, err := account.GetGroupAll()
		if err != nil {
			if err := addAllGroup(account); err != nil {
				return nil, err
			}
			shouldSave = true
		}

		if shouldSave {
			err = store.SaveAccount(ctx, account)
			if err != nil {
				return nil, err
			}
		}
	}

	goCacheClient := gocache.New(CacheExpirationMax, 30*time.Minute)
	goCacheStore := cacheStore.NewGoCache(goCacheClient)
	am.cacheManager = cache.NewLoadable[[]*idp.UserData](am.loadAccount, cache.New[[]*idp.UserData](goCacheStore))

	// TODO: what is max expiration time? Should be quite long
	am.externalCacheManager = cache.New[*idp.UserData](
		cacheStore.NewGoCache(goCacheClient),
	)

	if !isNil(am.idpManager) {
		go func() {
			err := am.warmupIDPCache(ctx)
			if err != nil {
				log.WithContext(ctx).Warnf("failed warming up cache due to error: %v", err)
				// todo retry?
				return
			}
		}()
	}

	am.integratedPeerValidator.SetPeerInvalidationListener(func(accountID string) {
		am.onPeersInvalidated(ctx, accountID)
	})

	return am, nil
}

func (am *DefaultAccountManager) GetExternalCacheManager() ExternalCacheManager {
	return am.externalCacheManager
}

func (am *DefaultAccountManager) GetIdpManager() idp.Manager {
	return am.idpManager
}

// UpdateAccountSettings updates Account settings.
// Only users with role UserRoleAdmin can update the account.
// User that performs the update has to belong to the account.
// Returns an updated Account
func (am *DefaultAccountManager) UpdateAccountSettings(ctx context.Context, accountID, userID string, newSettings *Settings) (*Account, error) {
	halfYearLimit := 180 * 24 * time.Hour
	if newSettings.PeerLoginExpiration > halfYearLimit {
		return nil, status.Errorf(status.InvalidArgument, "peer login expiration can't be larger than 180 days")
	}

	if newSettings.PeerLoginExpiration < time.Hour {
		return nil, status.Errorf(status.InvalidArgument, "peer login expiration can't be smaller than one hour")
	}

	unlock := am.Store.AcquireWriteLockByUID(ctx, accountID)
	defer unlock()

	account, err := am.Store.GetAccount(ctx, accountID)
	if err != nil {
		return nil, err
	}

	user, err := account.FindUser(userID)
	if err != nil {
		return nil, err
	}

	if !user.HasAdminPower() {
		return nil, status.Errorf(status.PermissionDenied, "user is not allowed to update account")
	}

	err = am.integratedPeerValidator.ValidateExtraSettings(ctx, newSettings.Extra, account.Settings.Extra, account.Peers, userID, accountID)
	if err != nil {
		return nil, err
	}

	oldSettings := account.Settings
	if oldSettings.PeerLoginExpirationEnabled != newSettings.PeerLoginExpirationEnabled {
		event := activity.AccountPeerLoginExpirationEnabled
		if !newSettings.PeerLoginExpirationEnabled {
			event = activity.AccountPeerLoginExpirationDisabled
			am.peerLoginExpiry.Cancel(ctx, []string{accountID})
		} else {
			am.checkAndSchedulePeerLoginExpiration(ctx, account)
		}
		am.StoreEvent(ctx, userID, accountID, accountID, event, nil)
	}

	if oldSettings.PeerLoginExpiration != newSettings.PeerLoginExpiration {
		am.StoreEvent(ctx, userID, accountID, accountID, activity.AccountPeerLoginExpirationDurationUpdated, nil)
		am.checkAndSchedulePeerLoginExpiration(ctx, account)
	}

	err = am.handleInactivityExpirationSettings(ctx, account, oldSettings, newSettings, userID, accountID)
	if err != nil {
		return nil, err
	}

	updatedAccount := account.UpdateSettings(newSettings)

	err = am.Store.SaveAccount(ctx, account)
	if err != nil {
		return nil, err
	}

	return updatedAccount, nil
}

func (am *DefaultAccountManager) handleInactivityExpirationSettings(ctx context.Context, account *Account, oldSettings, newSettings *Settings, userID, accountID string) error {

	if newSettings.PeerInactivityExpirationEnabled {
		if oldSettings.PeerInactivityExpiration != newSettings.PeerInactivityExpiration {
			oldSettings.PeerInactivityExpiration = newSettings.PeerInactivityExpiration

			am.StoreEvent(ctx, userID, accountID, accountID, activity.AccountPeerInactivityExpirationDurationUpdated, nil)
			am.checkAndSchedulePeerInactivityExpiration(ctx, account)
		}
	} else {
		if oldSettings.PeerInactivityExpirationEnabled != newSettings.PeerInactivityExpirationEnabled {
			event := activity.AccountPeerInactivityExpirationEnabled
			if !newSettings.PeerInactivityExpirationEnabled {
				event = activity.AccountPeerInactivityExpirationDisabled
				am.peerInactivityExpiry.Cancel(ctx, []string{accountID})
			} else {
				am.checkAndSchedulePeerInactivityExpiration(ctx, account)
			}
			am.StoreEvent(ctx, userID, accountID, accountID, event, nil)
		}
	}

	return nil
}

func (am *DefaultAccountManager) peerLoginExpirationJob(ctx context.Context, accountID string) func() (time.Duration, bool) {
	return func() (time.Duration, bool) {
		unlock := am.Store.AcquireWriteLockByUID(ctx, accountID)
		defer unlock()

		account, err := am.Store.GetAccount(ctx, accountID)
		if err != nil {
			log.WithContext(ctx).Errorf("failed getting account %s expiring peers", accountID)
			return account.GetNextPeerExpiration()
		}

		expiredPeers := account.GetExpiredPeers()
		var peerIDs []string
		for _, peer := range expiredPeers {
			peerIDs = append(peerIDs, peer.ID)
		}

		log.WithContext(ctx).Debugf("discovered %d peers to expire for account %s", len(peerIDs), account.Id)

		if err := am.expireAndUpdatePeers(ctx, account, expiredPeers); err != nil {
			log.WithContext(ctx).Errorf("failed updating account peers while expiring peers for account %s", account.Id)
			return account.GetNextPeerExpiration()
		}

		return account.GetNextPeerExpiration()
	}
}

func (am *DefaultAccountManager) checkAndSchedulePeerLoginExpiration(ctx context.Context, account *Account) {
	am.peerLoginExpiry.Cancel(ctx, []string{account.Id})
	if nextRun, ok := account.GetNextPeerExpiration(); ok {
		go am.peerLoginExpiry.Schedule(ctx, nextRun, account.Id, am.peerLoginExpirationJob(ctx, account.Id))
	}
}

// peerInactivityExpirationJob marks login expired for all inactive peers and returns the minimum duration in which the next peer of the account will expire by inactivity if found
func (am *DefaultAccountManager) peerInactivityExpirationJob(ctx context.Context, accountID string) func() (time.Duration, bool) {
	return func() (time.Duration, bool) {
		unlock := am.Store.AcquireWriteLockByUID(ctx, accountID)
		defer unlock()

		account, err := am.Store.GetAccount(ctx, accountID)
		if err != nil {
			log.Errorf("failed getting account %s expiring peers", accountID)
			return account.GetNextInactivePeerExpiration()
		}

		expiredPeers := account.GetInactivePeers()
		var peerIDs []string
		for _, peer := range expiredPeers {
			peerIDs = append(peerIDs, peer.ID)
		}

		log.Debugf("discovered %d peers to expire for account %s", len(peerIDs), account.Id)

		if err := am.expireAndUpdatePeers(ctx, account, expiredPeers); err != nil {
			log.Errorf("failed updating account peers while expiring peers for account %s", account.Id)
			return account.GetNextInactivePeerExpiration()
		}

		return account.GetNextInactivePeerExpiration()
	}
}

// checkAndSchedulePeerInactivityExpiration periodically checks for inactive peers to end their sessions
func (am *DefaultAccountManager) checkAndSchedulePeerInactivityExpiration(ctx context.Context, account *Account) {
	am.peerInactivityExpiry.Cancel(ctx, []string{account.Id})
	if nextRun, ok := account.GetNextInactivePeerExpiration(); ok {
		go am.peerInactivityExpiry.Schedule(ctx, nextRun, account.Id, am.peerInactivityExpirationJob(ctx, account.Id))
	}
}

// newAccount creates a new Account with a generated ID and generated default setup keys.
// If ID is already in use (due to collision) we try one more time before returning error
func (am *DefaultAccountManager) newAccount(ctx context.Context, userID, domain string) (*Account, error) {
	for i := 0; i < 2; i++ {
		accountId := xid.New().String()

		_, err := am.Store.GetAccount(ctx, accountId)
		statusErr, _ := status.FromError(err)
		switch {
		case err == nil:
			log.WithContext(ctx).Warnf("an account with ID already exists, retrying...")
			continue
		case statusErr.Type() == status.NotFound:
			newAccount := newAccountWithId(ctx, accountId, userID, domain)
			am.StoreEvent(ctx, userID, newAccount.Id, accountId, activity.AccountCreated, nil)
			return newAccount, nil
		default:
			return nil, err
		}
	}

	return nil, status.Errorf(status.Internal, "error while creating new account")
}

func (am *DefaultAccountManager) warmupIDPCache(ctx context.Context) error {
	userData, err := am.idpManager.GetAllAccounts(ctx)
	if err != nil {
		return err
	}
	log.WithContext(ctx).Infof("%d entries received from IdP management", len(userData))

	// If the Identity Provider does not support writing AppMetadata,
	// in cases like this, we expect it to return all users in an "unset" field.
	// We iterate over the users in the "unset" field, look up their AccountID in our store, and
	// update their AppMetadata with the AccountID.
	if unsetData, ok := userData[idp.UnsetAccountID]; ok {
		for _, user := range unsetData {
			accountID, err := am.Store.GetAccountByUser(ctx, user.ID)
			if err == nil {
				data := userData[accountID.Id]
				if data == nil {
					data = make([]*idp.UserData, 0, 1)
				}

				user.AppMetadata.WTAccountID = accountID.Id

				userData[accountID.Id] = append(data, user)
			}
		}
	}
	delete(userData, idp.UnsetAccountID)

	rcvdUsers := 0
	for accountID, users := range userData {
		rcvdUsers += len(users)
		err = am.cacheManager.Set(am.ctx, accountID, users, cacheStore.WithExpiration(cacheEntryExpiration()))
		if err != nil {
			return err
		}
	}
	log.WithContext(ctx).Infof("warmed up IDP cache with %d entries for %d accounts", rcvdUsers, len(userData))
	return nil
}

// DeleteAccount deletes an account and all its users from local store and from the remote IDP if the requester is an admin and account owner
func (am *DefaultAccountManager) DeleteAccount(ctx context.Context, accountID, userID string) error {
	unlock := am.Store.AcquireWriteLockByUID(ctx, accountID)
	defer unlock()
	account, err := am.Store.GetAccount(ctx, accountID)
	if err != nil {
		return err
	}

	user, err := account.FindUser(userID)
	if err != nil {
		return err
	}

	if !user.HasAdminPower() {
		return status.Errorf(status.PermissionDenied, "user is not allowed to delete account")
	}

	if user.Role != UserRoleOwner {
		return status.Errorf(status.PermissionDenied, "user is not allowed to delete account. Only account owner can delete account")
	}
	for _, otherUser := range account.Users {
		if otherUser.IsServiceUser {
			continue
		}

		if otherUser.Id == userID {
			continue
		}

		deleteUserErr := am.deleteRegularUser(ctx, account, userID, otherUser.Id)
		if deleteUserErr != nil {
			return deleteUserErr
		}
	}

	err = am.deleteRegularUser(ctx, account, userID, userID)
	if err != nil {
		log.WithContext(ctx).Errorf("failed deleting user %s. error: %s", userID, err)
		return err
	}

	err = am.Store.DeleteAccount(ctx, account)
	if err != nil {
		log.WithContext(ctx).Errorf("failed deleting account %s. error: %s", accountID, err)
		return err
	}
	// cancel peer login expiry job
	am.peerLoginExpiry.Cancel(ctx, []string{account.Id})

	log.WithContext(ctx).Debugf("account %s deleted", accountID)
	return nil
}

// AccountExists checks if an account exists.
func (am *DefaultAccountManager) AccountExists(ctx context.Context, accountID string) (bool, error) {
	return am.Store.AccountExists(ctx, LockingStrengthShare, accountID)
}

// GetAccountIDByUserID retrieves the account ID based on the userID provided.
// If user does have an account, it returns the user's account ID.
// If the user doesn't have an account, it creates one using the provided domain.
// Returns the account ID or an error if none is found or created.
func (am *DefaultAccountManager) GetAccountIDByUserID(ctx context.Context, userID, domain string) (string, error) {
	if userID == "" {
		return "", status.Errorf(status.NotFound, "no valid userID provided")
	}

	accountID, err := am.Store.GetAccountIDByUserID(userID)
	if err != nil {
		if s, ok := status.FromError(err); ok && s.Type() == status.NotFound {
			account, err := am.GetOrCreateAccountByUser(ctx, userID, domain)
			if err != nil {
				return "", status.Errorf(status.NotFound, "account not found or created for user id: %s", userID)
			}

			if err = am.addAccountIDToIDPAppMeta(ctx, userID, account.Id); err != nil {
				return "", err
			}
			return account.Id, nil
		}
		return "", err
	}
	return accountID, nil
}

func isNil(i idp.Manager) bool {
	return i == nil || reflect.ValueOf(i).IsNil()
}

// addAccountIDToIDPAppMeta update user's  app metadata in idp manager
func (am *DefaultAccountManager) addAccountIDToIDPAppMeta(ctx context.Context, userID string, accountID string) error {
	if !isNil(am.idpManager) {
		accountUsers, err := am.Store.GetAccountUsers(ctx, LockingStrengthShare, accountID)
		if err != nil {
			return err
		}
		cachedAccount := &Account{
			Id:    accountID,
			Users: make(map[string]*User),
		}
		for _, user := range accountUsers {
			cachedAccount.Users[user.Id] = user
		}

		// user can be nil if it wasn't found (e.g., just created)
		user, err := am.lookupUserInCache(ctx, userID, cachedAccount)
		if err != nil {
			return err
		}

		if user != nil && user.AppMetadata.WTAccountID == accountID {
			// it was already set, so we skip the unnecessary update
			log.WithContext(ctx).Debugf("skipping IDP App Meta update because accountID %s has been already set for user %s",
				accountID, userID)
			return nil
		}

		err = am.idpManager.UpdateUserAppMetadata(ctx, userID, idp.AppMetadata{WTAccountID: accountID})
		if err != nil {
			return status.Errorf(status.Internal, "updating user's app metadata failed with: %v", err)
		}
		// refresh cache to reflect the update
		_, err = am.refreshCache(ctx, accountID)
		if err != nil {
			return err
		}
	}
	return nil
}

func (am *DefaultAccountManager) loadAccount(ctx context.Context, accountID interface{}) ([]*idp.UserData, error) {
	log.WithContext(ctx).Debugf("account %s not found in cache, reloading", accountID)
	accountIDString := fmt.Sprintf("%v", accountID)

	account, err := am.Store.GetAccount(ctx, accountIDString)
	if err != nil {
		return nil, err
	}

	userData, err := am.idpManager.GetAccount(ctx, accountIDString)
	if err != nil {
		return nil, err
	}
	log.WithContext(ctx).Debugf("%d entries received from IdP management", len(userData))

	dataMap := make(map[string]*idp.UserData, len(userData))
	for _, datum := range userData {
		dataMap[datum.ID] = datum
	}

	matchedUserData := make([]*idp.UserData, 0)
	for _, user := range account.Users {
		if user.IsServiceUser {
			continue
		}
		datum, ok := dataMap[user.Id]
		if !ok {
			log.WithContext(ctx).Warnf("user %s not found in IDP", user.Id)
			continue
		}
		matchedUserData = append(matchedUserData, datum)
	}
	return matchedUserData, nil
}

func (am *DefaultAccountManager) lookupUserInCacheByEmail(ctx context.Context, email string, accountID string) (*idp.UserData, error) {
	data, err := am.getAccountFromCache(ctx, accountID, false)
	if err != nil {
		return nil, err
	}

	for _, datum := range data {
		if datum.Email == email {
			return datum, nil
		}
	}

	return nil, nil //nolint:nilnil
}

// lookupUserInCache looks up user in the IdP cache and returns it. If the user wasn't found, the function returns nil
func (am *DefaultAccountManager) lookupUserInCache(ctx context.Context, userID string, account *Account) (*idp.UserData, error) {
	users := make(map[string]userLoggedInOnce, len(account.Users))
	// ignore service users and users provisioned by integrations than are never logged in
	for _, user := range account.Users {
		if user.IsServiceUser {
			continue
		}
		if user.Issued == UserIssuedIntegration {
			continue
		}
		users[user.Id] = userLoggedInOnce(!user.LastLogin.IsZero())
	}
	log.WithContext(ctx).Debugf("looking up user %s of account %s in cache", userID, account.Id)
	userData, err := am.lookupCache(ctx, users, account.Id)
	if err != nil {
		return nil, err
	}

	for _, datum := range userData {
		if datum.ID == userID {
			return datum, nil
		}
	}

	// add extra check on external cache manager. We may get to this point when the user is not yet findable in IDP,
	// or it didn't have its metadata updated with am.addAccountIDToIDPAppMeta
	user, err := account.FindUser(userID)
	if err != nil {
		log.WithContext(ctx).Errorf("failed finding user %s in account %s", userID, account.Id)
		return nil, err
	}

	key := user.IntegrationReference.CacheKey(account.Id, userID)
	ud, err := am.externalCacheManager.Get(am.ctx, key)
	if err != nil {
		log.WithContext(ctx).Debugf("failed to get externalCache for key: %s, error: %s", key, err)
	}

	return ud, nil
}

func (am *DefaultAccountManager) refreshCache(ctx context.Context, accountID string) ([]*idp.UserData, error) {
	return am.getAccountFromCache(ctx, accountID, true)
}

// getAccountFromCache returns user data for a given account ensuring that cache load happens only once
func (am *DefaultAccountManager) getAccountFromCache(ctx context.Context, accountID string, forceReload bool) ([]*idp.UserData, error) {
	am.cacheMux.Lock()
	loadingChan := am.cacheLoading[accountID]
	if loadingChan == nil {
		loadingChan = make(chan struct{})
		am.cacheLoading[accountID] = loadingChan
		am.cacheMux.Unlock()

		defer func() {
			am.cacheMux.Lock()
			delete(am.cacheLoading, accountID)
			close(loadingChan)
			am.cacheMux.Unlock()
		}()

		if forceReload {
			err := am.cacheManager.Delete(am.ctx, accountID)
			if err != nil {
				return nil, err
			}
		}

		return am.cacheManager.Get(am.ctx, accountID)
	}
	am.cacheMux.Unlock()

	log.WithContext(ctx).Debugf("one request to get account %s is already running", accountID)

	select {
	case <-loadingChan:
		// channel has been closed meaning cache was loaded => simply return from cache
		return am.cacheManager.Get(am.ctx, accountID)
	case <-time.After(5 * time.Second):
		return nil, fmt.Errorf("timeout while waiting for account %s cache to reload", accountID)
	}
}

func (am *DefaultAccountManager) lookupCache(ctx context.Context, accountUsers map[string]userLoggedInOnce, accountID string) ([]*idp.UserData, error) {
	var data []*idp.UserData
	var err error

	maxAttempts := 2

	data, err = am.getAccountFromCache(ctx, accountID, false)
	if err != nil {
		return nil, err
	}

	for attempt := 1; attempt <= maxAttempts; attempt++ {
		if am.isCacheFresh(ctx, accountUsers, data) {
			return data, nil
		}

		if attempt > 1 {
			time.Sleep(200 * time.Millisecond)
		}

		log.WithContext(ctx).Infof("refreshing cache for account %s", accountID)
		data, err = am.refreshCache(ctx, accountID)
		if err != nil {
			return nil, err
		}

		if attempt == maxAttempts {
			log.WithContext(ctx).Warnf("cache for account %s reached maximum refresh attempts (%d)", accountID, maxAttempts)
		}
	}

	return data, nil
}

// isCacheFresh checks if the cache is refreshed already by comparing the accountUsers with the cache data by user count and user invite status
func (am *DefaultAccountManager) isCacheFresh(ctx context.Context, accountUsers map[string]userLoggedInOnce, data []*idp.UserData) bool {
	userDataMap := make(map[string]*idp.UserData, len(data))
	for _, datum := range data {
		userDataMap[datum.ID] = datum
	}

	// the accountUsers ID list of non integration users from store, we check if cache has all of them
	// as result of for loop knownUsersCount will have number of users are not presented in the cashed
	knownUsersCount := len(accountUsers)
	for user, loggedInOnce := range accountUsers {
		if datum, ok := userDataMap[user]; ok {
			// check if the matching user data has a pending invite and if the user has logged in once, forcing the cache to be refreshed
			if datum.AppMetadata.WTPendingInvite != nil && *datum.AppMetadata.WTPendingInvite && loggedInOnce == true { //nolint:gosimple
				log.WithContext(ctx).Infof("user %s has a pending invite and has logged in once, cache invalid", user)
				return false
			}
			knownUsersCount--
			continue
		}
		log.WithContext(ctx).Debugf("cache doesn't know about %s user", user)
	}

	// if we know users that are not yet in cache more likely cache is outdated
	if knownUsersCount > 0 {
		log.WithContext(ctx).Infof("cache invalid. Users unknown to the cache: %d", knownUsersCount)
		return false
	}

	return true
}

func (am *DefaultAccountManager) removeUserFromCache(ctx context.Context, accountID, userID string) error {
	data, err := am.getAccountFromCache(ctx, accountID, false)
	if err != nil {
		return err
	}

	for i, datum := range data {
		if datum.ID == userID {
			data = append(data[:i], data[i+1:]...)
			break
		}
	}

	return am.cacheManager.Set(am.ctx, accountID, data, cacheStore.WithExpiration(cacheEntryExpiration()))
}

// updateAccountDomainAttributesIfNotUpToDate updates the account domain attributes if they are not up to date and then, saves the account changes
func (am *DefaultAccountManager) updateAccountDomainAttributesIfNotUpToDate(ctx context.Context, accountID string, claims jwtclaims.AuthorizationClaims,
	primaryDomain bool,
) error {
	if claims.Domain == "" {
		log.WithContext(ctx).Errorf("claims don't contain a valid domain, skipping domain attributes update. Received claims: %v", claims)
		return nil
	}

	unlockAccount := am.Store.AcquireWriteLockByUID(ctx, accountID)
	defer unlockAccount()

	accountDomain, domainCategory, err := am.Store.GetAccountDomainAndCategory(ctx, LockingStrengthShare, accountID)
	if err != nil {
		log.WithContext(ctx).Errorf("error getting account domain and category: %v", err)
		return err
	}

	if domainIsUpToDate(accountDomain, domainCategory, claims) {
		return nil
	}

	user, err := am.Store.GetUserByUserID(ctx, LockingStrengthShare, claims.UserId)
	if err != nil {
		log.WithContext(ctx).Errorf("error getting user: %v", err)
		return err
	}

	newDomain := accountDomain
	newCategoty := domainCategory

	lowerDomain := strings.ToLower(claims.Domain)
	if accountDomain != lowerDomain && user.HasAdminPower() {
		newDomain = lowerDomain
	}

	if accountDomain == lowerDomain {
		newCategoty = claims.DomainCategory
	}

	return am.Store.UpdateAccountDomainAttributes(ctx, accountID, newDomain, newCategoty, primaryDomain)
}

// handleExistingUserAccount handles existing User accounts and update its domain attributes.
// If there is no primary domain account yet, we set the account as primary for the domain. Otherwise,
// we compare the account's ID with the domain account ID, and if they don't match, we set the account as
// non-primary account for the domain. We don't merge accounts at this stage, because of cases when a domain
// was previously unclassified or classified as public so N users that logged int that time, has they own account
// and peers that shouldn't be lost.
func (am *DefaultAccountManager) handleExistingUserAccount(
	ctx context.Context,
	userAccountID string,
	domainAccountID string,
	claims jwtclaims.AuthorizationClaims,
) error {
	primaryDomain := domainAccountID == "" || userAccountID == domainAccountID
	err := am.updateAccountDomainAttributesIfNotUpToDate(ctx, userAccountID, claims, primaryDomain)
	if err != nil {
		return err
	}

	// we should register the account ID to this user's metadata in our IDP manager
	err = am.addAccountIDToIDPAppMeta(ctx, claims.UserId, userAccountID)
	if err != nil {
		return err
	}

	return nil
}

// addNewPrivateAccount validates if there is an existing primary account for the domain, if so it adds the new user to that account,
// otherwise it will create a new account and make it primary account for the domain.
func (am *DefaultAccountManager) addNewPrivateAccount(ctx context.Context, domainAccountID string, claims jwtclaims.AuthorizationClaims) (string, error) {
	if claims.UserId == "" {
		return "", fmt.Errorf("user ID is empty")
	}

	lowerDomain := strings.ToLower(claims.Domain)

	newAccount, err := am.newAccount(ctx, claims.UserId, lowerDomain)
	if err != nil {
		return "", err
	}

	newAccount.Domain = lowerDomain
	newAccount.DomainCategory = claims.DomainCategory
	newAccount.IsDomainPrimaryAccount = true

	err = am.Store.SaveAccount(ctx, newAccount)
	if err != nil {
		return "", err
	}

	err = am.addAccountIDToIDPAppMeta(ctx, claims.UserId, newAccount.Id)
	if err != nil {
		return "", err
	}

	am.StoreEvent(ctx, claims.UserId, claims.UserId, newAccount.Id, activity.UserJoined, nil)

	return newAccount.Id, nil
}

func (am *DefaultAccountManager) addNewUserToDomainAccount(ctx context.Context, domainAccountID string, claims jwtclaims.AuthorizationClaims) (string, error) {
	unlockAccount := am.Store.AcquireWriteLockByUID(ctx, domainAccountID)
	defer unlockAccount()

	usersMap := make(map[string]*User)
	usersMap[claims.UserId] = NewRegularUser(claims.UserId)
	err := am.Store.SaveUsers(domainAccountID, usersMap)
	if err != nil {
		return "", err
	}

	err = am.addAccountIDToIDPAppMeta(ctx, claims.UserId, domainAccountID)
	if err != nil {
		return "", err
	}

	am.StoreEvent(ctx, claims.UserId, claims.UserId, domainAccountID, activity.UserJoined, nil)

	return domainAccountID, nil
}

// redeemInvite checks whether user has been invited and redeems the invite
func (am *DefaultAccountManager) redeemInvite(ctx context.Context, accountID string, userID string) error {
	// only possible with the enabled IdP manager
	if am.idpManager == nil {
		log.WithContext(ctx).Warnf("invites only work with enabled IdP manager")
		return nil
	}

	account, err := am.Store.GetAccount(ctx, accountID)
	if err != nil {
		return err
	}

	user, err := am.lookupUserInCache(ctx, userID, account)
	if err != nil {
		return err
	}

	if user == nil {
		return status.Errorf(status.NotFound, "user %s not found in the IdP", userID)
	}

	if user.AppMetadata.WTPendingInvite != nil && *user.AppMetadata.WTPendingInvite {
		log.WithContext(ctx).Infof("redeeming invite for user %s account %s", userID, account.Id)
		// User has already logged in, meaning that IdP should have set wt_pending_invite to false.
		// Our job is to just reload cache.
		go func() {
			_, err = am.refreshCache(ctx, account.Id)
			if err != nil {
				log.WithContext(ctx).Warnf("failed reloading cache when redeeming user %s under account %s", userID, account.Id)
				return
			}
			log.WithContext(ctx).Debugf("user %s of account %s redeemed invite", user.ID, account.Id)
			am.StoreEvent(ctx, userID, userID, account.Id, activity.UserJoined, nil)
		}()
	}

	return nil
}

// MarkPATUsed marks a personal access token as used
func (am *DefaultAccountManager) MarkPATUsed(ctx context.Context, tokenID string) error {

	user, err := am.Store.GetUserByTokenID(ctx, tokenID)
	if err != nil {
		return err
	}

	account, err := am.Store.GetAccountByUser(ctx, user.Id)
	if err != nil {
		return err
	}

	unlock := am.Store.AcquireWriteLockByUID(ctx, account.Id)
	defer unlock()

	account, err = am.Store.GetAccountByUser(ctx, user.Id)
	if err != nil {
		return err
	}

	pat, ok := account.Users[user.Id].PATs[tokenID]
	if !ok {
		return fmt.Errorf("token not found")
	}

	pat.LastUsed = time.Now().UTC()

	return am.Store.SaveAccount(ctx, account)
}

// GetAccount returns an account associated with this account ID.
func (am *DefaultAccountManager) GetAccount(ctx context.Context, accountID string) (*Account, error) {
	return am.Store.GetAccount(ctx, accountID)
}

// GetAccountFromPAT returns Account and User associated with a personal access token
func (am *DefaultAccountManager) GetAccountFromPAT(ctx context.Context, token string) (*Account, *User, *PersonalAccessToken, error) {
	if len(token) != PATLength {
		return nil, nil, nil, fmt.Errorf("token has wrong length")
	}

	prefix := token[:len(PATPrefix)]
	if prefix != PATPrefix {
		return nil, nil, nil, fmt.Errorf("token has wrong prefix")
	}
	secret := token[len(PATPrefix) : len(PATPrefix)+PATSecretLength]
	encodedChecksum := token[len(PATPrefix)+PATSecretLength : len(PATPrefix)+PATSecretLength+PATChecksumLength]

	verificationChecksum, err := base62.Decode(encodedChecksum)
	if err != nil {
		return nil, nil, nil, fmt.Errorf("token checksum decoding failed: %w", err)
	}

	secretChecksum := crc32.ChecksumIEEE([]byte(secret))
	if secretChecksum != verificationChecksum {
		return nil, nil, nil, fmt.Errorf("token checksum does not match")
	}

	hashedToken := sha256.Sum256([]byte(token))
	encodedHashedToken := b64.StdEncoding.EncodeToString(hashedToken[:])
	tokenID, err := am.Store.GetTokenIDByHashedToken(ctx, encodedHashedToken)
	if err != nil {
		return nil, nil, nil, err
	}

	user, err := am.Store.GetUserByTokenID(ctx, tokenID)
	if err != nil {
		return nil, nil, nil, err
	}

	account, err := am.Store.GetAccountByUser(ctx, user.Id)
	if err != nil {
		return nil, nil, nil, err
	}

	pat := user.PATs[tokenID]
	if pat == nil {
		return nil, nil, nil, fmt.Errorf("personal access token not found")
	}

	return account, user, pat, nil
}

// GetAccountByID returns an account associated with this account ID.
func (am *DefaultAccountManager) GetAccountByID(ctx context.Context, accountID string, userID string) (*Account, error) {
	user, err := am.Store.GetUserByUserID(ctx, LockingStrengthShare, userID)
	if err != nil {
		return nil, err
	}

	if user.AccountID != accountID {
		return nil, status.Errorf(status.PermissionDenied, "the user has no permission to access account data")
	}

	return am.Store.GetAccount(ctx, accountID)
}

// GetAccountIDFromToken returns an account ID associated with this token.
func (am *DefaultAccountManager) GetAccountIDFromToken(ctx context.Context, claims jwtclaims.AuthorizationClaims) (string, string, error) {
	if claims.UserId == "" {
		return "", "", errors.New(emptyUserID)
	}
	if am.singleAccountMode && am.singleAccountModeDomain != "" {
		// This section is mostly related to self-hosted installations.
		// We override incoming domain claims to group users under a single account.
		claims.Domain = am.singleAccountModeDomain
		claims.DomainCategory = PrivateCategory
		log.WithContext(ctx).Debugf("overriding JWT Domain and DomainCategory claims since single account mode is enabled")
	}

	accountID, err := am.getAccountIDWithAuthorizationClaims(ctx, claims)
	if err != nil {
		return "", "", err
	}

	user, err := am.Store.GetUserByUserID(ctx, LockingStrengthShare, claims.UserId)
	if err != nil {
		// this is not really possible because we got an account by user ID
		return "", "", status.Errorf(status.NotFound, "user %s not found", claims.UserId)
	}

	if user.AccountID != accountID {
		return "", "", status.Errorf(status.PermissionDenied, "user %s is not part of the account %s", claims.UserId, accountID)
	}

	if !user.IsServiceUser && claims.Invited {
		err = am.redeemInvite(ctx, accountID, user.Id)
		if err != nil {
			return "", "", err
		}
	}

	if err = am.syncJWTGroups(ctx, accountID, claims); err != nil {
		return "", "", err
	}

	return accountID, user.Id, nil
}

// syncJWTGroups processes the JWT groups for a user, updates the account based on the groups,
// and propagates changes to peers if group propagation is enabled.
func (am *DefaultAccountManager) syncJWTGroups(ctx context.Context, accountID string, claims jwtclaims.AuthorizationClaims) error {
	settings, err := am.Store.GetAccountSettings(ctx, LockingStrengthShare, accountID)
	if err != nil {
		return err
	}

	if settings == nil || !settings.JWTGroupsEnabled {
		return nil
	}

	if settings.JWTGroupsClaimName == "" {
		log.WithContext(ctx).Debugf("JWT groups are enabled but no claim name is set")
		return nil
	}

	jwtGroupsNames := extractJWTGroups(ctx, settings.JWTGroupsClaimName, claims)

	unlockAccount := am.Store.AcquireWriteLockByUID(ctx, accountID)
	defer func() {
		if unlockAccount != nil {
			unlockAccount()
		}
	}()

	var addNewGroups []string
	var removeOldGroups []string
	var hasChanges bool
	var user *User
	err = am.Store.ExecuteInTransaction(ctx, func(transaction Store) error {
		user, err = transaction.GetUserByUserID(ctx, LockingStrengthShare, claims.UserId)
		if err != nil {
			return fmt.Errorf("error getting user: %w", err)
		}

		groups, err := transaction.GetAccountGroups(ctx, LockingStrengthShare, accountID)
		if err != nil {
			return fmt.Errorf("error getting account groups: %w", err)
		}

		changed, updatedAutoGroups, newGroupsToCreate, err := am.getJWTGroupsChanges(user, groups, jwtGroupsNames)
		if err != nil {
			return fmt.Errorf("error getting JWT groups changes: %w", err)
		}

		hasChanges = changed
		// skip update if no changes
		if !changed {
			return nil
		}

		if err = transaction.SaveGroups(ctx, LockingStrengthUpdate, newGroupsToCreate); err != nil {
			return fmt.Errorf("error saving groups: %w", err)
		}

		addNewGroups = difference(updatedAutoGroups, user.AutoGroups)
		removeOldGroups = difference(user.AutoGroups, updatedAutoGroups)

		user.AutoGroups = updatedAutoGroups
		if err = transaction.SaveUser(ctx, LockingStrengthUpdate, user); err != nil {
			return fmt.Errorf("error saving user: %w", err)
		}

		// Propagate changes to peers if group propagation is enabled
		if settings.GroupsPropagationEnabled {
			groups, err = transaction.GetAccountGroups(ctx, LockingStrengthShare, accountID)
			if err != nil {
				return fmt.Errorf("error getting account groups: %w", err)
			}

			groupsMap := make(map[string]*nbgroup.Group, len(groups))
			for _, group := range groups {
				groupsMap[group.ID] = group
			}

			peers, err := transaction.GetUserPeers(ctx, LockingStrengthShare, accountID, claims.UserId)
			if err != nil {
				return fmt.Errorf("error getting user peers: %w", err)
			}

			updatedGroups, err := am.updateUserPeersInGroups(groupsMap, peers, addNewGroups, removeOldGroups)
			if err != nil {
				return fmt.Errorf("error modifying user peers in groups: %w", err)
			}

			if err = transaction.SaveGroups(ctx, LockingStrengthUpdate, updatedGroups); err != nil {
				return fmt.Errorf("error saving groups: %w", err)
			}

			if err = transaction.IncrementNetworkSerial(ctx, LockingStrengthUpdate, accountID); err != nil {
				return fmt.Errorf("error incrementing network serial: %w", err)
			}
		}
		unlockAccount()
		unlockAccount = nil

		return nil
	})
	if err != nil {
		return err
	}

	if !hasChanges {
		return nil
	}

	for _, g := range addNewGroups {
		group, err := am.Store.GetGroupByID(ctx, LockingStrengthShare, accountID, g)
		if err != nil {
			log.WithContext(ctx).Debugf("group %s not found while saving user activity event of account %s", g, accountID)
		} else {
			meta := map[string]any{
				"group": group.Name, "group_id": group.ID,
				"is_service_user": user.IsServiceUser, "user_name": user.ServiceUserName,
			}
			am.StoreEvent(ctx, user.Id, user.Id, accountID, activity.GroupAddedToUser, meta)
		}
	}

	for _, g := range removeOldGroups {
		group, err := am.Store.GetGroupByID(ctx, LockingStrengthShare, accountID, g)
		if err != nil {
			log.WithContext(ctx).Debugf("group %s not found while saving user activity event of account %s", g, accountID)
		} else {
			meta := map[string]any{
				"group": group.Name, "group_id": group.ID,
				"is_service_user": user.IsServiceUser, "user_name": user.ServiceUserName,
			}
			am.StoreEvent(ctx, user.Id, user.Id, accountID, activity.GroupRemovedFromUser, meta)
		}
	}

	if settings.GroupsPropagationEnabled {
		removedGroupAffectsPeers, err := areGroupChangesAffectPeers(ctx, am.Store, accountID, removeOldGroups)
		if err != nil {
			return err
<<<<<<< HEAD
		}

		newGroupsAffectsPeers, err := areGroupChangesAffectPeers(ctx, am.Store, accountID, addNewGroups)
		if err != nil {
			return err
		}

=======
		}

		newGroupsAffectsPeers, err := areGroupChangesAffectPeers(ctx, am.Store, accountID, addNewGroups)
		if err != nil {
			return err
		}

>>>>>>> a1c5287b
		if removedGroupAffectsPeers || newGroupsAffectsPeers {
			log.WithContext(ctx).Tracef("user %s: JWT group membership changed, updating account peers", claims.UserId)
			am.updateAccountPeers(ctx, accountID)
		}
	}

	return nil
}

// getAccountIDWithAuthorizationClaims retrieves an account ID using JWT Claims.
// if domain is not private or domain is invalid, it will return the account ID by user ID.
// if domain is of the PrivateCategory category, it will evaluate
// if account is new, existing or if there is another account with the same domain
//
// Use cases:
//
// New user + New account + New domain -> create account, user role = owner (if private domain, index domain)
//
// New user + New account + Existing Private Domain -> add user to the existing account, user role = user (not admin)
//
// New user + New account + Existing Public Domain -> create account, user role = owner
//
// Existing user + Existing account + Existing Domain -> Nothing changes (if private, index domain)
//
// Existing user + Existing account + Existing Indexed Domain -> Nothing changes
//
// Existing user + Existing account + Existing domain reclassified Domain as private -> Nothing changes (index domain)
func (am *DefaultAccountManager) getAccountIDWithAuthorizationClaims(ctx context.Context, claims jwtclaims.AuthorizationClaims) (string, error) {
	log.WithContext(ctx).Tracef("getting account with authorization claims. User ID: \"%s\", Account ID: \"%s\", Domain: \"%s\", Domain Category: \"%s\"",
		claims.UserId, claims.AccountId, claims.Domain, claims.DomainCategory)

	if claims.UserId == "" {
		return "", errors.New(emptyUserID)
	}

	if claims.DomainCategory != PrivateCategory || !isDomainValid(claims.Domain) {
		return am.GetAccountIDByUserID(ctx, claims.UserId, claims.Domain)
	}

	if claims.AccountId != "" {
		return am.handlePrivateAccountWithIDFromClaim(ctx, claims)
	}

	// We checked if the domain has a primary account already
	domainAccountID, cancel, err := am.getPrivateDomainWithGlobalLock(ctx, claims.Domain)
	if cancel != nil {
		defer cancel()
	}
	if err != nil {
		return "", err
	}

	userAccountID, err := am.Store.GetAccountIDByUserID(claims.UserId)
	if handleNotFound(err) != nil {
		log.WithContext(ctx).Errorf("error getting account ID by user ID: %v", err)
		return "", err
	}

	if userAccountID != "" {
		if err = am.handleExistingUserAccount(ctx, userAccountID, domainAccountID, claims); err != nil {
			return "", err
		}

		return userAccountID, nil
	}

	if domainAccountID != "" {
		return am.addNewUserToDomainAccount(ctx, domainAccountID, claims)
	}

	return am.addNewPrivateAccount(ctx, domainAccountID, claims)
}
func (am *DefaultAccountManager) getPrivateDomainWithGlobalLock(ctx context.Context, domain string) (string, context.CancelFunc, error) {
	domainAccountID, err := am.Store.GetAccountIDByPrivateDomain(ctx, LockingStrengthShare, domain)
	if handleNotFound(err) != nil {

		log.WithContext(ctx).Errorf(errorGettingDomainAccIDFmt, err)
		return "", nil, err
	}

	if domainAccountID != "" {
		return domainAccountID, nil, nil
	}

	log.WithContext(ctx).Debugf("no primary account found for domain %s, acquiring global lock", domain)
	cancel := am.Store.AcquireGlobalLock(ctx)

	// check again if the domain has a primary account because of simultaneous requests
	domainAccountID, err = am.Store.GetAccountIDByPrivateDomain(ctx, LockingStrengthShare, domain)
	if handleNotFound(err) != nil {
		cancel()
		log.WithContext(ctx).Errorf(errorGettingDomainAccIDFmt, err)
		return "", nil, err
	}

	return domainAccountID, cancel, nil
}

func (am *DefaultAccountManager) handlePrivateAccountWithIDFromClaim(ctx context.Context, claims jwtclaims.AuthorizationClaims) (string, error) {
	userAccountID, err := am.Store.GetAccountIDByUserID(claims.UserId)
	if err != nil {
		log.WithContext(ctx).Errorf("error getting account ID by user ID: %v", err)
		return "", err
	}

	if userAccountID != claims.AccountId {
		return "", fmt.Errorf("user %s is not part of the account id %s", claims.UserId, claims.AccountId)
	}

	accountDomain, domainCategory, err := am.Store.GetAccountDomainAndCategory(ctx, LockingStrengthShare, claims.AccountId)
	if handleNotFound(err) != nil {
		log.WithContext(ctx).Errorf("error getting account domain and category: %v", err)
		return "", err
	}

	if domainIsUpToDate(accountDomain, domainCategory, claims) {
		return claims.AccountId, nil
	}

	// We checked if the domain has a primary account already
	domainAccountID, err := am.Store.GetAccountIDByPrivateDomain(ctx, LockingStrengthShare, claims.Domain)
	if handleNotFound(err) != nil {
		log.WithContext(ctx).Errorf(errorGettingDomainAccIDFmt, err)
		return "", err
	}

	err = am.handleExistingUserAccount(ctx, claims.AccountId, domainAccountID, claims)
	if err != nil {
		return "", err
	}

	return claims.AccountId, nil
}

func handleNotFound(err error) error {
	if err == nil {
		return nil
	}

	e, ok := status.FromError(err)
	if !ok || e.Type() != status.NotFound {
		return err
	}
	return nil
}

func domainIsUpToDate(domain string, domainCategory string, claims jwtclaims.AuthorizationClaims) bool {
	return domainCategory == PrivateCategory || claims.DomainCategory != PrivateCategory || domain != claims.Domain
}

func (am *DefaultAccountManager) SyncAndMarkPeer(ctx context.Context, accountID string, peerPubKey string, meta nbpeer.PeerSystemMeta, realIP net.IP) (*nbpeer.Peer, *NetworkMap, []*posture.Checks, error) {
	accountUnlock := am.Store.AcquireReadLockByUID(ctx, accountID)
	defer accountUnlock()
	peerUnlock := am.Store.AcquireWriteLockByUID(ctx, peerPubKey)
	defer peerUnlock()

	account, err := am.Store.GetAccount(ctx, accountID)
	if err != nil {
		return nil, nil, nil, status.NewGetAccountError(err)
	}

	peer, netMap, postureChecks, err := am.SyncPeer(ctx, PeerSync{WireGuardPubKey: peerPubKey, Meta: meta}, account)
	if err != nil {
		return nil, nil, nil, fmt.Errorf("error syncing peer: %w", err)
	}

	err = am.MarkPeerConnected(ctx, peerPubKey, true, realIP, account)
	if err != nil {
		log.WithContext(ctx).Warnf("failed marking peer as connected %s %v", peerPubKey, err)
	}

	return peer, netMap, postureChecks, nil
}

func (am *DefaultAccountManager) OnPeerDisconnected(ctx context.Context, accountID string, peerPubKey string) error {
	accountUnlock := am.Store.AcquireReadLockByUID(ctx, accountID)
	defer accountUnlock()
	peerUnlock := am.Store.AcquireWriteLockByUID(ctx, peerPubKey)
	defer peerUnlock()

	account, err := am.Store.GetAccount(ctx, accountID)
	if err != nil {
		return status.NewGetAccountError(err)
	}

	err = am.MarkPeerConnected(ctx, peerPubKey, false, nil, account)
	if err != nil {
		log.WithContext(ctx).Warnf("failed marking peer as disconnected %s %v", peerPubKey, err)
	}

	return nil

}

func (am *DefaultAccountManager) SyncPeerMeta(ctx context.Context, peerPubKey string, meta nbpeer.PeerSystemMeta) error {
	accountID, err := am.Store.GetAccountIDByPeerPubKey(ctx, peerPubKey)
	if err != nil {
		return err
	}

	unlock := am.Store.AcquireReadLockByUID(ctx, accountID)
	defer unlock()

	unlockPeer := am.Store.AcquireWriteLockByUID(ctx, peerPubKey)
	defer unlockPeer()

	account, err := am.Store.GetAccount(ctx, accountID)
	if err != nil {
		return err
	}

	_, _, _, err = am.SyncPeer(ctx, PeerSync{WireGuardPubKey: peerPubKey, Meta: meta, UpdateAccountPeers: true}, account)
	if err != nil {
		return mapError(ctx, err)
	}
	return nil
}

// GetAllConnectedPeers returns connected peers based on peersUpdateManager.GetAllConnectedPeers()
func (am *DefaultAccountManager) GetAllConnectedPeers() (map[string]struct{}, error) {
	return am.peersUpdateManager.GetAllConnectedPeers(), nil
}

// HasConnectedChannel returns true if peers has channel in update manager, otherwise false
func (am *DefaultAccountManager) HasConnectedChannel(peerID string) bool {
	return am.peersUpdateManager.HasChannel(peerID)
}

var invalidDomainRegexp = regexp.MustCompile(`^([a-z0-9]+(-[a-z0-9]+)*\.)+[a-z]{2,}$`)

func isDomainValid(domain string) bool {
	return invalidDomainRegexp.MatchString(domain)
}

// GetDNSDomain returns the configured dnsDomain
func (am *DefaultAccountManager) GetDNSDomain() string {
	return am.dnsDomain
}

// CheckUserAccessByJWTGroups checks if the user has access, particularly in cases where the admin enabled JWT
// group propagation and set the list of groups with access permissions.
func (am *DefaultAccountManager) CheckUserAccessByJWTGroups(ctx context.Context, claims jwtclaims.AuthorizationClaims) error {
	accountID, _, err := am.GetAccountIDFromToken(ctx, claims)
	if err != nil {
		return err
	}

	settings, err := am.Store.GetAccountSettings(ctx, LockingStrengthShare, accountID)
	if err != nil {
		return err
	}

	// Ensures JWT group synchronization to the management is enabled before,
	// filtering access based on the allowed groups.
	if settings != nil && settings.JWTGroupsEnabled {
		if allowedGroups := settings.JWTAllowGroups; len(allowedGroups) > 0 {
			userJWTGroups := extractJWTGroups(ctx, settings.JWTGroupsClaimName, claims)

			if !userHasAllowedGroup(allowedGroups, userJWTGroups) {
				return fmt.Errorf("user does not belong to any of the allowed JWT groups")
			}
		}
	}

	return nil
}

func (am *DefaultAccountManager) onPeersInvalidated(ctx context.Context, accountID string) {
	log.WithContext(ctx).Debugf("validated peers has been invalidated for account %s", accountID)
	am.updateAccountPeers(ctx, accountID)
}

func (am *DefaultAccountManager) FindExistingPostureCheck(accountID string, checks *posture.ChecksDefinition) (*posture.Checks, error) {
	return am.Store.GetPostureCheckByChecksDefinition(accountID, checks)
}

func (am *DefaultAccountManager) GetAccountIDForPeerKey(ctx context.Context, peerKey string) (string, error) {
	return am.Store.GetAccountIDByPeerPubKey(ctx, peerKey)
}

func (am *DefaultAccountManager) handleUserPeer(ctx context.Context, peer *nbpeer.Peer, settings *Settings) (bool, error) {
	user, err := am.Store.GetUserByUserID(ctx, LockingStrengthShare, peer.UserID)
	if err != nil {
		return false, err
	}

	err = checkIfPeerOwnerIsBlocked(peer, user)
	if err != nil {
		return false, err
	}

	if peerLoginExpired(ctx, peer, settings) {
		err = am.handleExpiredPeer(ctx, user, peer)
		if err != nil {
			return false, err
		}
		return true, nil
	}

	return false, nil
}

func (am *DefaultAccountManager) getFreeDNSLabel(ctx context.Context, store Store, accountID string, peerHostName string) (string, error) {
	existingLabels, err := store.GetPeerLabelsInAccount(ctx, LockingStrengthShare, accountID)
	if err != nil {
		return "", fmt.Errorf("failed to get peer dns labels: %w", err)
	}

	labelMap := ConvertSliceToMap(existingLabels)
	newLabel, err := getPeerHostLabel(peerHostName, labelMap)
	if err != nil {
		return "", fmt.Errorf("failed to get new host label: %w", err)
	}

	if newLabel == "" {
		return "", fmt.Errorf("failed to get new host label: %w", err)
	}

	return newLabel, nil
}

func (am *DefaultAccountManager) GetAccountSettings(ctx context.Context, accountID string, userID string) (*Settings, error) {
	user, err := am.Store.GetUserByUserID(ctx, LockingStrengthShare, userID)
	if err != nil {
		return nil, err
	}

	if user.AccountID != accountID || (!user.HasAdminPower() && !user.IsServiceUser) {
		return nil, status.Errorf(status.PermissionDenied, "the user has no permission to access account data")
	}

	return am.Store.GetAccountSettings(ctx, LockingStrengthShare, accountID)
}

// addAllGroup to account object if it doesn't exist
func addAllGroup(account *Account) error {
	if len(account.Groups) == 0 {
		allGroup := &nbgroup.Group{
			ID:     xid.New().String(),
			Name:   "All",
			Issued: nbgroup.GroupIssuedAPI,
		}
		for _, peer := range account.Peers {
			allGroup.Peers = append(allGroup.Peers, peer.ID)
		}
		account.Groups = map[string]*nbgroup.Group{allGroup.ID: allGroup}

		id := xid.New().String()

		defaultPolicy := &Policy{
			ID:          id,
			Name:        DefaultRuleName,
			Description: DefaultRuleDescription,
			Enabled:     true,
			Rules: []*PolicyRule{
				{
					ID:            id,
					Name:          DefaultRuleName,
					Description:   DefaultRuleDescription,
					Enabled:       true,
					Sources:       []string{allGroup.ID},
					Destinations:  []string{allGroup.ID},
					Bidirectional: true,
					Protocol:      PolicyRuleProtocolALL,
					Action:        PolicyTrafficActionAccept,
				},
			},
		}

		account.Policies = []*Policy{defaultPolicy}
	}
	return nil
}

// newAccountWithId creates a new Account with a default SetupKey (doesn't store in a Store) and provided id
func newAccountWithId(ctx context.Context, accountID, userID, domain string) *Account {
	log.WithContext(ctx).Debugf("creating new account")

	network := NewNetwork()
	peers := make(map[string]*nbpeer.Peer)
	users := make(map[string]*User)
	routes := make(map[route.ID]*route.Route)
	setupKeys := map[string]*SetupKey{}
	nameServersGroups := make(map[string]*nbdns.NameServerGroup)

	owner := NewOwnerUser(userID)
	owner.AccountID = accountID
	users[userID] = owner

	dnsSettings := DNSSettings{
		DisabledManagementGroups: make([]string, 0),
	}
	log.WithContext(ctx).Debugf("created new account %s", accountID)

	acc := &Account{
		Id:               accountID,
		CreatedAt:        time.Now().UTC(),
		SetupKeys:        setupKeys,
		Network:          network,
		Peers:            peers,
		Users:            users,
		CreatedBy:        userID,
		Domain:           domain,
		Routes:           routes,
		NameServerGroups: nameServersGroups,
		DNSSettings:      dnsSettings,
		Settings: &Settings{
			PeerLoginExpirationEnabled: true,
			PeerLoginExpiration:        DefaultPeerLoginExpiration,
			GroupsPropagationEnabled:   true,
			RegularUsersViewBlocked:    true,

			PeerInactivityExpirationEnabled: false,
			PeerInactivityExpiration:        DefaultPeerInactivityExpiration,
		},
	}

	if err := addAllGroup(acc); err != nil {
		log.WithContext(ctx).Errorf("error adding all group to account %s: %v", acc.Id, err)
	}
	return acc
}

// extractJWTGroups extracts the group names from a JWT token's claims.
func extractJWTGroups(ctx context.Context, claimName string, claims jwtclaims.AuthorizationClaims) []string {
	userJWTGroups := make([]string, 0)

	if claim, ok := claims.Raw[claimName]; ok {
		if claimGroups, ok := claim.([]interface{}); ok {
			for _, g := range claimGroups {
				if group, ok := g.(string); ok {
					userJWTGroups = append(userJWTGroups, group)
				} else {
					log.WithContext(ctx).Debugf("JWT claim %q contains a non-string group (type: %T): %v", claimName, g, g)
				}
			}
		}
	} else {
		log.WithContext(ctx).Debugf("JWT claim %q is not a string array", claimName)
	}

	return userJWTGroups
}

// userHasAllowedGroup checks if a user belongs to any of the allowed groups.
func userHasAllowedGroup(allowedGroups []string, userGroups []string) bool {
	for _, userGroup := range userGroups {
		for _, allowedGroup := range allowedGroups {
			if userGroup == allowedGroup {
				return true
			}
		}
	}
	return false
}

// separateGroups separates user's auto groups into non-JWT and JWT groups.
// Returns the list of standard auto groups and a map of JWT auto groups,
// where the keys are the group names and the values are the group IDs.
func separateGroups(autoGroups []string, allGroups []*nbgroup.Group) ([]string, map[string]string) {
	newAutoGroups := make([]string, 0)
	jwtAutoGroups := make(map[string]string) // map of group name to group ID

	allGroupsMap := make(map[string]*nbgroup.Group, len(allGroups))
	for _, group := range allGroups {
		allGroupsMap[group.ID] = group
	}

	for _, id := range autoGroups {
		if group, ok := allGroupsMap[id]; ok {
			if group.Issued == nbgroup.GroupIssuedJWT {
				jwtAutoGroups[group.Name] = id
			} else {
				newAutoGroups = append(newAutoGroups, id)
			}
		}
	}

	return newAutoGroups, jwtAutoGroups
}<|MERGE_RESOLUTION|>--- conflicted
+++ resolved
@@ -2134,7 +2134,6 @@
 		removedGroupAffectsPeers, err := areGroupChangesAffectPeers(ctx, am.Store, accountID, removeOldGroups)
 		if err != nil {
 			return err
-<<<<<<< HEAD
 		}
 
 		newGroupsAffectsPeers, err := areGroupChangesAffectPeers(ctx, am.Store, accountID, addNewGroups)
@@ -2142,15 +2141,6 @@
 			return err
 		}
 
-=======
-		}
-
-		newGroupsAffectsPeers, err := areGroupChangesAffectPeers(ctx, am.Store, accountID, addNewGroups)
-		if err != nil {
-			return err
-		}
-
->>>>>>> a1c5287b
 		if removedGroupAffectsPeers || newGroupsAffectsPeers {
 			log.WithContext(ctx).Tracef("user %s: JWT group membership changed, updating account peers", claims.UserId)
 			am.updateAccountPeers(ctx, accountID)
