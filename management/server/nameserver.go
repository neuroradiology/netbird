--- conflicted
+++ resolved
@@ -26,8 +26,12 @@
 		return nil, err
 	}
 
-	if !user.IsAdminOrServiceUser() || user.AccountID != accountID {
-		return nil, status.Errorf(status.PermissionDenied, "only users with admin power can view name server groups")
+	if user.AccountID != accountID {
+		return nil, status.NewUserNotPartOfAccountError()
+	}
+
+	if user.IsRegularUser() {
+		return nil, status.NewUnauthorizedToViewNSGroupsError()
 	}
 
 	return am.Store.GetNameServerGroupByID(ctx, LockingStrengthShare, accountID, nsGroupID)
@@ -41,7 +45,7 @@
 	}
 
 	if user.AccountID != accountID {
-		return nil, status.Errorf(status.PermissionDenied, "no permission to create nameserver for this account")
+		return nil, status.NewUserNotPartOfAccountError()
 	}
 
 	newNSGroup := &nbdns.NameServerGroup{
@@ -62,6 +66,11 @@
 		return nil, err
 	}
 
+	updateAccountPeers, err := am.anyGroupHasPeers(ctx, accountID, newNSGroup.Groups)
+	if err != nil {
+		return nil, err
+	}
+
 	err = am.Store.ExecuteInTransaction(ctx, func(transaction Store) error {
 		if err = transaction.IncrementNetworkSerial(ctx, LockingStrengthUpdate, accountID); err != nil {
 			return fmt.Errorf("failed to increment network serial: %w", err)
@@ -71,42 +80,27 @@
 			return fmt.Errorf("failed to create nameserver group: %w", err)
 		}
 
-<<<<<<< HEAD
 		return nil
 	})
 	if err != nil {
 		return nil, err
 	}
 
-=======
-	account.Network.IncSerial()
-	if err = am.Store.SaveAccount(ctx, account); err != nil {
-		return nil, err
-	}
-
-	if anyGroupHasPeers(account, newNSGroup.Groups) {
+	am.StoreEvent(ctx, userID, newNSGroup.ID, accountID, activity.NameserverGroupCreated, newNSGroup.EventMeta())
+
+	if updateAccountPeers {
+		account, err := am.requestBuffer.GetAccountWithBackpressure(ctx, accountID)
+		if err != nil {
+			return nil, fmt.Errorf("error getting account: %w", err)
+		}
 		am.updateAccountPeers(ctx, account)
 	}
->>>>>>> 39c99781
-	am.StoreEvent(ctx, userID, newNSGroup.ID, accountID, activity.NameserverGroupCreated, newNSGroup.EventMeta())
-
-	account, err := am.requestBuffer.GetAccountWithBackpressure(ctx, accountID)
-	if err != nil {
-		return nil, fmt.Errorf("error getting account: %w", err)
-	}
-	am.updateAccountPeers(ctx, account)
 
 	return newNSGroup.Copy(), nil
 }
 
 // SaveNameServerGroup saves nameserver group
 func (am *DefaultAccountManager) SaveNameServerGroup(ctx context.Context, accountID, userID string, nsGroupToSave *nbdns.NameServerGroup) error {
-<<<<<<< HEAD
-=======
-	unlock := am.Store.AcquireWriteLockByUID(ctx, accountID)
-	defer unlock()
-
->>>>>>> 39c99781
 	if nsGroupToSave == nil {
 		return status.Errorf(status.InvalidArgument, "nameserver group provided is nil")
 	}
@@ -117,16 +111,19 @@
 	}
 
 	if user.AccountID != accountID {
-		return status.Errorf(status.PermissionDenied, "no permission to delete nameserver for this account")
-	}
-
-	_, err = am.Store.GetNameServerGroupByID(ctx, LockingStrengthShare, accountID, nsGroupToSave.ID)
-	if err != nil {
-		return err
-	}
-
-<<<<<<< HEAD
-	err = am.validateNameServerGroup(ctx, accountID, nsGroupToSave)
+		return status.NewUserNotPartOfAccountError()
+	}
+
+	oldNSGroup, err := am.Store.GetNameServerGroupByID(ctx, LockingStrengthShare, accountID, nsGroupToSave.ID)
+	if err != nil {
+		return err
+	}
+
+	if err = am.validateNameServerGroup(ctx, accountID, nsGroupToSave); err != nil {
+		return err
+	}
+
+	updateAccountPeers, err := am.areNameServerGroupChangesAffectPeers(ctx, nsGroupToSave, oldNSGroup)
 	if err != nil {
 		return err
 	}
@@ -146,26 +143,15 @@
 		return err
 	}
 
-=======
-	oldNSGroup := account.NameServerGroups[nsGroupToSave.ID]
-	account.NameServerGroups[nsGroupToSave.ID] = nsGroupToSave
-
-	account.Network.IncSerial()
-	if err = am.Store.SaveAccount(ctx, account); err != nil {
-		return err
-	}
-
-	if areNameServerGroupChangesAffectPeers(account, nsGroupToSave, oldNSGroup) {
+	am.StoreEvent(ctx, userID, nsGroupToSave.ID, accountID, activity.NameserverGroupUpdated, nsGroupToSave.EventMeta())
+
+	if updateAccountPeers {
+		account, err := am.requestBuffer.GetAccountWithBackpressure(ctx, accountID)
+		if err != nil {
+			return fmt.Errorf("error getting account: %w", err)
+		}
 		am.updateAccountPeers(ctx, account)
 	}
->>>>>>> 39c99781
-	am.StoreEvent(ctx, userID, nsGroupToSave.ID, accountID, activity.NameserverGroupUpdated, nsGroupToSave.EventMeta())
-
-	account, err := am.requestBuffer.GetAccountWithBackpressure(ctx, accountID)
-	if err != nil {
-		return fmt.Errorf("error getting account: %w", err)
-	}
-	am.updateAccountPeers(ctx, account)
 
 	return nil
 }
@@ -178,11 +164,15 @@
 	}
 
 	if user.AccountID != accountID {
-		return status.Errorf(status.PermissionDenied, "no permission to delete nameserver for this account")
-	}
-
-<<<<<<< HEAD
+		return status.NewUserNotPartOfAccountError()
+	}
+
 	nsGroup, err := am.Store.GetNameServerGroupByID(ctx, LockingStrengthShare, accountID, nsGroupID)
+	if err != nil {
+		return err
+	}
+
+	updateAccountPeers, err := am.anyGroupHasPeers(ctx, accountID, nsGroup.Groups)
 	if err != nil {
 		return err
 	}
@@ -202,23 +192,15 @@
 		return err
 	}
 
-=======
-	account.Network.IncSerial()
-	if err = am.Store.SaveAccount(ctx, account); err != nil {
-		return err
-	}
-
-	if anyGroupHasPeers(account, nsGroup.Groups) {
+	am.StoreEvent(ctx, userID, nsGroup.ID, accountID, activity.NameserverGroupDeleted, nsGroup.EventMeta())
+
+	if updateAccountPeers {
+		account, err := am.requestBuffer.GetAccountWithBackpressure(ctx, accountID)
+		if err != nil {
+			return fmt.Errorf("error getting account: %w", err)
+		}
 		am.updateAccountPeers(ctx, account)
 	}
->>>>>>> 39c99781
-	am.StoreEvent(ctx, userID, nsGroup.ID, accountID, activity.NameserverGroupDeleted, nsGroup.EventMeta())
-
-	account, err := am.requestBuffer.GetAccountWithBackpressure(ctx, accountID)
-	if err != nil {
-		return fmt.Errorf("error getting account: %w", err)
-	}
-	am.updateAccountPeers(ctx, account)
 
 	return nil
 }
@@ -230,8 +212,12 @@
 		return nil, err
 	}
 
-	if !user.IsAdminOrServiceUser() || user.AccountID != accountID {
-		return nil, status.Errorf(status.PermissionDenied, "only users with admin power can view name server groups")
+	if user.AccountID != accountID {
+		return nil, status.NewUserNotPartOfAccountError()
+	}
+
+	if user.IsRegularUser() {
+		return nil, status.NewUnauthorizedToViewNSGroupsError()
 	}
 
 	return am.Store.GetAccountNameServerGroups(ctx, LockingStrengthShare, accountID)
@@ -269,6 +255,24 @@
 	}
 
 	return nil
+}
+
+// areNameServerGroupChangesAffectPeers checks if the changes in the nameserver group affect the peers.
+func (am *DefaultAccountManager) areNameServerGroupChangesAffectPeers(ctx context.Context, newNSGroup, oldNSGroup *nbdns.NameServerGroup) (bool, error) {
+	if !newNSGroup.Enabled && !oldNSGroup.Enabled {
+		return false, nil
+	}
+
+	hasPeers, err := am.anyGroupHasPeers(ctx, newNSGroup.AccountID, newNSGroup.Groups)
+	if err != nil {
+		return false, err
+	}
+
+	if hasPeers {
+		return true, nil
+	}
+
+	return am.anyGroupHasPeers(ctx, oldNSGroup.AccountID, oldNSGroup.Groups)
 }
 
 func validateDomainInput(primary bool, domains []string, searchDomainsEnabled bool) error {
@@ -352,12 +356,4 @@
 	}
 
 	return nil
-}
-
-// areNameServerGroupChangesAffectPeers checks if the changes in the nameserver group affect the peers.
-func areNameServerGroupChangesAffectPeers(account *Account, newNSGroup, oldNSGroup *nbdns.NameServerGroup) bool {
-	if !newNSGroup.Enabled && !oldNSGroup.Enabled {
-		return false
-	}
-	return anyGroupHasPeers(account, newNSGroup.Groups) || anyGroupHasPeers(account, oldNSGroup.Groups)
 }