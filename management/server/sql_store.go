package server

import (
	"context"
	"encoding/json"
	"errors"
	"fmt"
	"net"
	"os"
	"path/filepath"
	"runtime"
	"runtime/debug"
	"strconv"
	"strings"
	"sync"
	"time"

	log "github.com/sirupsen/logrus"
	"gorm.io/driver/postgres"
	"gorm.io/driver/sqlite"
	"gorm.io/gorm"
	"gorm.io/gorm/clause"
	"gorm.io/gorm/logger"

	nbdns "github.com/netbirdio/netbird/dns"
	"github.com/netbirdio/netbird/management/server/account"
	nbgroup "github.com/netbirdio/netbird/management/server/group"
	nbpeer "github.com/netbirdio/netbird/management/server/peer"
	"github.com/netbirdio/netbird/management/server/posture"
	"github.com/netbirdio/netbird/management/server/status"
	"github.com/netbirdio/netbird/management/server/telemetry"
	"github.com/netbirdio/netbird/route"
)

const (
	storeSqliteFileName        = "store.db"
	idQueryCondition           = "id = ?"
	keyQueryCondition          = "key = ?"
	accountAndIDQueryCondition = "account_id = ? and id = ?"
	accountIDCondition         = "account_id = ?"
	peerNotFoundFMT            = "peer %s not found"
)

// SqlStore represents an account storage backed by a Sql DB persisted to disk
type SqlStore struct {
	db                *gorm.DB
	resourceLocks     sync.Map
	globalAccountLock sync.Mutex
	metrics           telemetry.AppMetrics
	installationPK    int
	storeEngine       StoreEngine
}

type installation struct {
	ID                  uint `gorm:"primaryKey"`
	InstallationIDValue string
}

type migrationFunc func(*gorm.DB) error

// NewSqlStore creates a new SqlStore instance.
func NewSqlStore(ctx context.Context, db *gorm.DB, storeEngine StoreEngine, metrics telemetry.AppMetrics) (*SqlStore, error) {
	sql, err := db.DB()
	if err != nil {
		return nil, err
	}

	conns, err := strconv.Atoi(os.Getenv("NB_SQL_MAX_OPEN_CONNS"))
	if err != nil {
		conns = runtime.NumCPU()
	}
	sql.SetMaxOpenConns(conns)

	log.Infof("Set max open db connections to %d", conns)

	if err := migrate(ctx, db); err != nil {
		return nil, fmt.Errorf("migrate: %w", err)
	}
	err = db.AutoMigrate(
		&SetupKey{}, &nbpeer.Peer{}, &User{}, &PersonalAccessToken{}, &nbgroup.Group{},
		&Account{}, &Policy{}, &PolicyRule{}, &route.Route{}, &nbdns.NameServerGroup{},
		&installation{}, &account.ExtraSettings{}, &posture.Checks{}, &nbpeer.NetworkAddress{},
	)
	if err != nil {
		return nil, fmt.Errorf("auto migrate: %w", err)
	}

	return &SqlStore{db: db, storeEngine: storeEngine, metrics: metrics, installationPK: 1}, nil
}

// AcquireGlobalLock acquires global lock across all the accounts and returns a function that releases the lock
func (s *SqlStore) AcquireGlobalLock(ctx context.Context) (unlock func()) {
	log.WithContext(ctx).Tracef("acquiring global lock")
	start := time.Now()
	s.globalAccountLock.Lock()

	unlock = func() {
		s.globalAccountLock.Unlock()
		log.WithContext(ctx).Tracef("released global lock in %v", time.Since(start))
	}

	took := time.Since(start)
	log.WithContext(ctx).Tracef("took %v to acquire global lock", took)
	if s.metrics != nil {
		s.metrics.StoreMetrics().CountGlobalLockAcquisitionDuration(took)
	}

	return unlock
}

// AcquireWriteLockByUID acquires an ID lock for writing to a resource and returns a function that releases the lock
func (s *SqlStore) AcquireWriteLockByUID(ctx context.Context, uniqueID string) (unlock func()) {
	log.WithContext(ctx).Tracef("acquiring write lock for ID %s", uniqueID)

	start := time.Now()
	value, _ := s.resourceLocks.LoadOrStore(uniqueID, &sync.RWMutex{})
	mtx := value.(*sync.RWMutex)
	mtx.Lock()

	unlock = func() {
		mtx.Unlock()
		log.WithContext(ctx).Tracef("released write lock for ID %s in %v", uniqueID, time.Since(start))
	}

	return unlock
}

// AcquireReadLockByUID acquires an ID lock for writing to a resource and returns a function that releases the lock
func (s *SqlStore) AcquireReadLockByUID(ctx context.Context, uniqueID string) (unlock func()) {
	log.WithContext(ctx).Tracef("acquiring read lock for ID %s", uniqueID)

	start := time.Now()
	value, _ := s.resourceLocks.LoadOrStore(uniqueID, &sync.RWMutex{})
	mtx := value.(*sync.RWMutex)
	mtx.RLock()

	unlock = func() {
		mtx.RUnlock()
		log.WithContext(ctx).Tracef("released read lock for ID %s in %v", uniqueID, time.Since(start))
	}

	return unlock
}

func (s *SqlStore) SaveAccount(ctx context.Context, account *Account) error {
	start := time.Now()
	defer func() {
		elapsed := time.Since(start)
		if elapsed > 1*time.Second {
			log.WithContext(ctx).Tracef("SaveAccount for account %s exceeded 1s, took: %v", account.Id, elapsed)
		}
	}()

	// todo: remove this check after the issue is resolved
	s.checkAccountDomainBeforeSave(ctx, account.Id, account.Domain)

	generateAccountSQLTypes(account)

	err := s.db.Transaction(func(tx *gorm.DB) error {
		result := tx.Select(clause.Associations).Delete(account.Policies, "account_id = ?", account.Id)
		if result.Error != nil {
			return result.Error
		}

		result = tx.Select(clause.Associations).Delete(account.UsersG, "account_id = ?", account.Id)
		if result.Error != nil {
			return result.Error
		}

		result = tx.Select(clause.Associations).Delete(account)
		if result.Error != nil {
			return result.Error
		}

		result = tx.
			Session(&gorm.Session{FullSaveAssociations: true}).
			Clauses(clause.OnConflict{UpdateAll: true}).
			Create(account)
		if result.Error != nil {
			return result.Error
		}
		return nil
	})

	took := time.Since(start)
	if s.metrics != nil {
		s.metrics.StoreMetrics().CountPersistenceDuration(took)
	}
	log.WithContext(ctx).Debugf("took %d ms to persist an account to the store", took.Milliseconds())

	return err
}

// generateAccountSQLTypes generates the GORM compatible types for the account
func generateAccountSQLTypes(account *Account) {
	for _, key := range account.SetupKeys {
		account.SetupKeysG = append(account.SetupKeysG, *key)
	}

	for id, peer := range account.Peers {
		peer.ID = id
		account.PeersG = append(account.PeersG, *peer)
	}

	for id, user := range account.Users {
		user.Id = id
		for id, pat := range user.PATs {
			pat.ID = id
			user.PATsG = append(user.PATsG, *pat)
		}
		account.UsersG = append(account.UsersG, *user)
	}

	for id, group := range account.Groups {
		group.ID = id
		account.GroupsG = append(account.GroupsG, *group)
	}

	for id, route := range account.Routes {
		route.ID = id
		account.RoutesG = append(account.RoutesG, *route)
	}

	for id, ns := range account.NameServerGroups {
		ns.ID = id
		account.NameServerGroupsG = append(account.NameServerGroupsG, *ns)
	}
}

// checkAccountDomainBeforeSave temporary method to troubleshoot an issue with domains getting blank
func (s *SqlStore) checkAccountDomainBeforeSave(ctx context.Context, accountID, newDomain string) {
	var acc Account
	var domain string
	result := s.db.Model(&acc).Select("domain").Where(idQueryCondition, accountID).First(&domain)
	if result.Error != nil {
		if !errors.Is(result.Error, gorm.ErrRecordNotFound) {
			log.WithContext(ctx).Errorf("error when getting account %s from the store to check domain: %s", accountID, result.Error)
		}
		return
	}
	if domain != "" && newDomain == "" {
		log.WithContext(ctx).Warnf("saving an account with empty domain when there was a domain set. Previous domain %s, Account ID: %s, Trace: %s", domain, accountID, debug.Stack())
	}
}

func (s *SqlStore) DeleteAccount(ctx context.Context, account *Account) error {
	start := time.Now()

	err := s.db.Transaction(func(tx *gorm.DB) error {
		result := tx.Select(clause.Associations).Delete(account.Policies, "account_id = ?", account.Id)
		if result.Error != nil {
			return result.Error
		}

		result = tx.Select(clause.Associations).Delete(account.UsersG, "account_id = ?", account.Id)
		if result.Error != nil {
			return result.Error
		}

		result = tx.Select(clause.Associations).Delete(account)
		if result.Error != nil {
			return result.Error
		}

		return nil
	})

	took := time.Since(start)
	if s.metrics != nil {
		s.metrics.StoreMetrics().CountPersistenceDuration(took)
	}
	log.WithContext(ctx).Debugf("took %d ms to delete an account to the store", took.Milliseconds())

	return err
}

func (s *SqlStore) SaveInstallationID(_ context.Context, ID string) error {
	installation := installation{InstallationIDValue: ID}
	installation.ID = uint(s.installationPK)

	return s.db.Clauses(clause.OnConflict{UpdateAll: true}).Create(&installation).Error
}

func (s *SqlStore) GetInstallationID() string {
	var installation installation

	if result := s.db.First(&installation, idQueryCondition, s.installationPK); result.Error != nil {
		return ""
	}

	return installation.InstallationIDValue
}

func (s *SqlStore) SavePeer(ctx context.Context, lockStrength LockingStrength, accountID string, peer *nbpeer.Peer) error {
	// To maintain data integrity, we create a copy of the peer's to prevent unintended updates to other fields.
	peerCopy := peer.Copy()
	peerCopy.AccountID = accountID

	err := s.db.WithContext(ctx).Clauses(clause.Locking{Strength: string(lockStrength)}).Transaction(func(tx *gorm.DB) error {
		// check if peer exists before saving
		var peerID string
		result := tx.Model(&nbpeer.Peer{}).Select("id").Find(&peerID, accountAndIDQueryCondition, accountID, peer.ID)
		if result.Error != nil {
			return result.Error
		}

		if peerID == "" {
			return status.Errorf(status.NotFound, peerNotFoundFMT, peer.ID)
		}

		result = tx.Model(&nbpeer.Peer{}).Where(accountAndIDQueryCondition, accountID, peer.ID).Save(peerCopy)
		if result.Error != nil {
			return result.Error
		}

		return nil
	})

	if err != nil {
		return err
	}

	return nil
}

func (s *SqlStore) UpdateAccountDomainAttributes(ctx context.Context, accountID string, domain string, category string, isPrimaryDomain bool) error {
	accountCopy := Account{
		Domain:                 domain,
		DomainCategory:         category,
		IsDomainPrimaryAccount: isPrimaryDomain,
	}

	fieldsToUpdate := []string{"domain", "domain_category", "is_domain_primary_account"}
	result := s.db.WithContext(ctx).Model(&Account{}).
		Select(fieldsToUpdate).
		Where(idQueryCondition, accountID).
		Updates(&accountCopy)
	if result.Error != nil {
		return result.Error
	}

	if result.RowsAffected == 0 {
		return status.Errorf(status.NotFound, "account %s", accountID)
	}

	return nil
}

func (s *SqlStore) SavePeerStatus(ctx context.Context, lockStrength LockingStrength, accountID, peerID string, peerStatus nbpeer.PeerStatus) error {
	var peerCopy nbpeer.Peer
	peerCopy.Status = &peerStatus

	fieldsToUpdate := []string{
		"peer_status_last_seen", "peer_status_connected",
		"peer_status_login_expired", "peer_status_required_approval",
	}
	result := s.db.WithContext(ctx).Clauses(clause.Locking{Strength: string(lockStrength)}).Model(&nbpeer.Peer{}).
		Select(fieldsToUpdate).
		Where(accountAndIDQueryCondition, accountID, peerID).
		Updates(&peerCopy)
	if result.Error != nil {
		return result.Error
	}

	if result.RowsAffected == 0 {
		return status.Errorf(status.NotFound, peerNotFoundFMT, peerID)
	}

	return nil
}

func (s *SqlStore) SavePeerLocation(ctx context.Context, lockStrength LockingStrength, accountID string, peerWithLocation *nbpeer.Peer) error {
	// To maintain data integrity, we create a copy of the peer's location to prevent unintended updates to other fields.
	var peerCopy nbpeer.Peer
	// Since the location field has been migrated to JSON serialization,
	// updating the struct ensures the correct data format is inserted into the database.
	peerCopy.Location = peerWithLocation.Location

	result := s.db.WithContext(ctx).Clauses(clause.Locking{Strength: string(lockStrength)}).Model(&nbpeer.Peer{}).
		Where(accountAndIDQueryCondition, accountID, peerWithLocation.ID).
		Updates(peerCopy)

	if result.Error != nil {
		return result.Error
	}

	if result.RowsAffected == 0 {
		return status.Errorf(status.NotFound, peerNotFoundFMT, peerWithLocation.ID)
	}

	return nil
}

// SaveUsers saves the given list of users to the database.
// It updates existing users if a conflict occurs.
func (s *SqlStore) SaveUsers(accountID string, users map[string]*User) error {
	usersToSave := make([]User, 0, len(users))
	for _, user := range users {
		user.AccountID = accountID
		for id, pat := range user.PATs {
			pat.ID = id
			user.PATsG = append(user.PATsG, *pat)
		}
		usersToSave = append(usersToSave, *user)
	}
	return s.db.Session(&gorm.Session{FullSaveAssociations: true}).
		Clauses(clause.OnConflict{UpdateAll: true}).
		Create(&usersToSave).Error
}

// SaveUser saves the given user to the database.
func (s *SqlStore) SaveUser(ctx context.Context, lockStrength LockingStrength, user *User) error {
	result := s.db.WithContext(ctx).Clauses(clause.Locking{Strength: string(lockStrength)}).Save(user)
	if result.Error != nil {
		return status.Errorf(status.Internal, "failed to save user to store: %v", result.Error)
	}
	return nil
}

// SaveGroups saves the given list of groups to the database.
func (s *SqlStore) SaveGroups(ctx context.Context, lockStrength LockingStrength, groups []*nbgroup.Group) error {
	if len(groups) == 0 {
		return nil
	}

	result := s.db.WithContext(ctx).Clauses(clause.Locking{Strength: string(lockStrength)}).Save(&groups)
	if result.Error != nil {
		return status.Errorf(status.Internal, "failed to save groups to store: %v", result.Error)
	}
	return nil
}

// DeleteHashedPAT2TokenIDIndex is noop in SqlStore
func (s *SqlStore) DeleteHashedPAT2TokenIDIndex(hashedToken string) error {
	return nil
}

// DeleteTokenID2UserIDIndex is noop in SqlStore
func (s *SqlStore) DeleteTokenID2UserIDIndex(tokenID string) error {
	return nil
}

func (s *SqlStore) GetAccountByPrivateDomain(ctx context.Context, domain string) (*Account, error) {
	accountID, err := s.GetAccountIDByPrivateDomain(ctx, LockingStrengthShare, domain)
	if err != nil {
		return nil, err
	}

	// TODO:  rework to not call GetAccount
	return s.GetAccount(ctx, accountID)
}

func (s *SqlStore) GetAccountIDByPrivateDomain(ctx context.Context, lockStrength LockingStrength, domain string) (string, error) {
	var accountID string
	result := s.db.WithContext(ctx).Clauses(clause.Locking{Strength: string(lockStrength)}).Model(&Account{}).Select("id").
		Where("domain = ? and is_domain_primary_account = ? and domain_category = ?",
			strings.ToLower(domain), true, PrivateCategory,
		).First(&accountID)
	if result.Error != nil {
		if errors.Is(result.Error, gorm.ErrRecordNotFound) {
			return "", status.Errorf(status.NotFound, "account not found: provided domain is not registered or is not private")
		}
		log.WithContext(ctx).Errorf("error when getting account from the store: %s", result.Error)
		return "", status.NewGetAccountFromStoreError(result.Error)
	}

	return accountID, nil
}

func (s *SqlStore) GetAccountBySetupKey(ctx context.Context, setupKey string) (*Account, error) {
	var key SetupKey
	result := s.db.WithContext(ctx).Select("account_id").First(&key, keyQueryCondition, setupKey)
	if result.Error != nil {
		if errors.Is(result.Error, gorm.ErrRecordNotFound) {
			return nil, status.Errorf(status.NotFound, "account not found: index lookup failed")
		}
		return nil, status.NewSetupKeyNotFoundError(result.Error)
	}

	if key.AccountID == "" {
		return nil, status.Errorf(status.NotFound, "account not found: index lookup failed")
	}

	return s.GetAccount(ctx, key.AccountID)
}

func (s *SqlStore) GetTokenIDByHashedToken(ctx context.Context, hashedToken string) (string, error) {
	var token PersonalAccessToken
	result := s.db.First(&token, "hashed_token = ?", hashedToken)
	if result.Error != nil {
		if errors.Is(result.Error, gorm.ErrRecordNotFound) {
			return "", status.Errorf(status.NotFound, "account not found: index lookup failed")
		}
		log.WithContext(ctx).Errorf("error when getting token from the store: %s", result.Error)
		return "", status.NewGetAccountFromStoreError(result.Error)
	}

	return token.ID, nil
}

func (s *SqlStore) GetUserByTokenID(ctx context.Context, tokenID string) (*User, error) {
	var token PersonalAccessToken
	result := s.db.First(&token, idQueryCondition, tokenID)
	if result.Error != nil {
		if errors.Is(result.Error, gorm.ErrRecordNotFound) {
			return nil, status.Errorf(status.NotFound, "account not found: index lookup failed")
		}
		log.WithContext(ctx).Errorf("error when getting token from the store: %s", result.Error)
		return nil, status.NewGetAccountFromStoreError(result.Error)
	}

	if token.UserID == "" {
		return nil, status.Errorf(status.NotFound, "account not found: index lookup failed")
	}

	var user User
	result = s.db.Preload("PATsG").First(&user, idQueryCondition, token.UserID)
	if result.Error != nil {
		return nil, status.Errorf(status.NotFound, "account not found: index lookup failed")
	}

	user.PATs = make(map[string]*PersonalAccessToken, len(user.PATsG))
	for _, pat := range user.PATsG {
		user.PATs[pat.ID] = pat.Copy()
	}

	return &user, nil
}

func (s *SqlStore) GetUserByUserID(ctx context.Context, lockStrength LockingStrength, userID string) (*User, error) {
	var user User
	result := s.db.WithContext(ctx).Clauses(clause.Locking{Strength: string(lockStrength)}).
		Preload(clause.Associations).First(&user, idQueryCondition, userID)
	if result.Error != nil {
		if errors.Is(result.Error, gorm.ErrRecordNotFound) {
			return nil, status.NewUserNotFoundError(userID)
		}
		return nil, status.NewGetUserFromStoreError()
	}

	return &user, nil
}

func (s *SqlStore) GetAccountUsers(ctx context.Context, lockStrength LockingStrength, accountID string) ([]*User, error) {
	var users []*User
	result := s.db.WithContext(ctx).Clauses(clause.Locking{Strength: string(lockStrength)}).Find(&users, accountIDCondition, accountID)
	if result.Error != nil {
		if errors.Is(result.Error, gorm.ErrRecordNotFound) {
			return nil, status.Errorf(status.NotFound, "accountID not found: index lookup failed")
		}
		log.WithContext(ctx).Errorf("error when getting users from the store: %s", result.Error)
		return nil, status.Errorf(status.Internal, "issue getting users from store")
	}

	return users, nil
}

func (s *SqlStore) GetAccountGroups(ctx context.Context, lockStrength LockingStrength, accountID string) ([]*nbgroup.Group, error) {
	var groups []*nbgroup.Group
	result := s.db.WithContext(ctx).Clauses(clause.Locking{Strength: string(lockStrength)}).Find(&groups, accountIDCondition, accountID)
	if result.Error != nil {
		if errors.Is(result.Error, gorm.ErrRecordNotFound) {
			return nil, status.Errorf(status.NotFound, "accountID not found: index lookup failed")
		}
		log.WithContext(ctx).Errorf("error when getting groups from the store: %s", result.Error)
		return nil, status.Errorf(status.Internal, "issue getting groups from store")
	}

	return groups, nil
}

func (s *SqlStore) GetAllAccounts(ctx context.Context) (all []*Account) {
	var accounts []Account
	result := s.db.Find(&accounts)
	if result.Error != nil {
		return all
	}

	for _, account := range accounts {
		if acc, err := s.GetAccount(ctx, account.Id); err == nil {
			all = append(all, acc)
		}
	}

	return all
}

func (s *SqlStore) GetAccount(ctx context.Context, accountID string) (*Account, error) {
	start := time.Now()
	defer func() {
		elapsed := time.Since(start)
		if elapsed > 1*time.Second {
			log.WithContext(ctx).Tracef("GetAccount for account %s exceeded 1s, took: %v", accountID, elapsed)
		}
	}()

	var account Account
	result := s.db.Model(&account).
		Preload("UsersG.PATsG"). // have to be specifies as this is nester reference
		Preload(clause.Associations).
		First(&account, idQueryCondition, accountID)
	if result.Error != nil {
		log.WithContext(ctx).Errorf("error when getting account %s from the store: %s", accountID, result.Error)
		if errors.Is(result.Error, gorm.ErrRecordNotFound) {
			return nil, status.NewAccountNotFoundError(accountID)
		}
		return nil, status.NewGetAccountFromStoreError(result.Error)
	}

	// we have to manually preload policy rules as it seems that gorm preloading doesn't do it for us
	for i, policy := range account.Policies {
		var rules []*PolicyRule
		err := s.db.Model(&PolicyRule{}).Find(&rules, "policy_id = ?", policy.ID).Error
		if err != nil {
			return nil, status.Errorf(status.NotFound, "rule not found")
		}
		account.Policies[i].Rules = rules
	}

	account.SetupKeys = make(map[string]*SetupKey, len(account.SetupKeysG))
	for _, key := range account.SetupKeysG {
		account.SetupKeys[key.Key] = key.Copy()
	}
	account.SetupKeysG = nil

	account.Peers = make(map[string]*nbpeer.Peer, len(account.PeersG))
	for _, peer := range account.PeersG {
		account.Peers[peer.ID] = peer.Copy()
	}
	account.PeersG = nil

	account.Users = make(map[string]*User, len(account.UsersG))
	for _, user := range account.UsersG {
		user.PATs = make(map[string]*PersonalAccessToken, len(user.PATs))
		for _, pat := range user.PATsG {
			user.PATs[pat.ID] = pat.Copy()
		}
		account.Users[user.Id] = user.Copy()
	}
	account.UsersG = nil

	account.Groups = make(map[string]*nbgroup.Group, len(account.GroupsG))
	for _, group := range account.GroupsG {
		account.Groups[group.ID] = group.Copy()
	}
	account.GroupsG = nil

	account.Routes = make(map[route.ID]*route.Route, len(account.RoutesG))
	for _, route := range account.RoutesG {
		account.Routes[route.ID] = route.Copy()
	}
	account.RoutesG = nil

	account.NameServerGroups = make(map[string]*nbdns.NameServerGroup, len(account.NameServerGroupsG))
	for _, ns := range account.NameServerGroupsG {
		account.NameServerGroups[ns.ID] = ns.Copy()
	}
	account.NameServerGroupsG = nil

	return &account, nil
}

func (s *SqlStore) GetAccountByUser(ctx context.Context, userID string) (*Account, error) {
	var user User
	result := s.db.WithContext(ctx).Select("account_id").First(&user, idQueryCondition, userID)
	if result.Error != nil {
		if errors.Is(result.Error, gorm.ErrRecordNotFound) {
			return nil, status.Errorf(status.NotFound, "account not found: index lookup failed")
		}
		return nil, status.NewGetAccountFromStoreError(result.Error)
	}

	if user.AccountID == "" {
		return nil, status.Errorf(status.NotFound, "account not found: index lookup failed")
	}

	return s.GetAccount(ctx, user.AccountID)
}

func (s *SqlStore) GetAccountByPeerID(ctx context.Context, peerID string) (*Account, error) {
	var peer nbpeer.Peer
	result := s.db.WithContext(ctx).Select("account_id").First(&peer, idQueryCondition, peerID)
	if result.Error != nil {
		if errors.Is(result.Error, gorm.ErrRecordNotFound) {
			return nil, status.Errorf(status.NotFound, "account not found: index lookup failed")
		}
		return nil, status.NewGetAccountFromStoreError(result.Error)
	}

	if peer.AccountID == "" {
		return nil, status.Errorf(status.NotFound, "account not found: index lookup failed")
	}

	return s.GetAccount(ctx, peer.AccountID)
}

func (s *SqlStore) GetAccountByPeerPubKey(ctx context.Context, peerKey string) (*Account, error) {
	var peer nbpeer.Peer

	result := s.db.WithContext(ctx).Select("account_id").First(&peer, keyQueryCondition, peerKey)
	if result.Error != nil {
		if errors.Is(result.Error, gorm.ErrRecordNotFound) {
			return nil, status.Errorf(status.NotFound, "account not found: index lookup failed")
		}
		return nil, status.NewGetAccountFromStoreError(result.Error)
	}

	if peer.AccountID == "" {
		return nil, status.Errorf(status.NotFound, "account not found: index lookup failed")
	}

	return s.GetAccount(ctx, peer.AccountID)
}

func (s *SqlStore) GetAccountIDByPeerPubKey(ctx context.Context, peerKey string) (string, error) {
	var peer nbpeer.Peer
	var accountID string
	result := s.db.WithContext(ctx).Model(&peer).Select("account_id").Where(keyQueryCondition, peerKey).First(&accountID)
	if result.Error != nil {
		if errors.Is(result.Error, gorm.ErrRecordNotFound) {
			return "", status.Errorf(status.NotFound, "account not found: index lookup failed")
		}
		return "", status.NewGetAccountFromStoreError(result.Error)
	}

	return accountID, nil
}

func (s *SqlStore) GetAccountIDByUserID(userID string) (string, error) {
	var accountID string
	result := s.db.Model(&User{}).Select("account_id").Where(idQueryCondition, userID).First(&accountID)
	if result.Error != nil {
		if errors.Is(result.Error, gorm.ErrRecordNotFound) {
			return "", status.Errorf(status.NotFound, "account not found: index lookup failed")
		}
		return "", status.NewGetAccountFromStoreError(result.Error)
	}

	return accountID, nil
}

func (s *SqlStore) GetAccountIDBySetupKey(ctx context.Context, setupKey string) (string, error) {
	var accountID string
	result := s.db.WithContext(ctx).Model(&SetupKey{}).Select("account_id").Where(keyQueryCondition, setupKey).First(&accountID)
	if result.Error != nil {
		if errors.Is(result.Error, gorm.ErrRecordNotFound) {
			return "", status.Errorf(status.NotFound, "account not found: index lookup failed")
		}
		return "", status.NewSetupKeyNotFoundError(result.Error)
	}

	if accountID == "" {
		return "", status.Errorf(status.NotFound, "account not found: index lookup failed")
	}

	return accountID, nil
}

func (s *SqlStore) GetTakenIPs(ctx context.Context, lockStrength LockingStrength, accountID string) ([]net.IP, error) {
	var ipJSONStrings []string

	// Fetch the IP addresses as JSON strings
	result := s.db.WithContext(ctx).Clauses(clause.Locking{Strength: string(lockStrength)}).Model(&nbpeer.Peer{}).
		Where("account_id = ?", accountID).
		Pluck("ip", &ipJSONStrings)
	if result.Error != nil {
		if errors.Is(result.Error, gorm.ErrRecordNotFound) {
			return nil, status.Errorf(status.NotFound, "no peers found for the account")
		}
		return nil, status.Errorf(status.Internal, "issue getting IPs from store: %s", result.Error)
	}

	// Convert the JSON strings to net.IP objects
	ips := make([]net.IP, len(ipJSONStrings))
	for i, ipJSON := range ipJSONStrings {
		var ip net.IP
		if err := json.Unmarshal([]byte(ipJSON), &ip); err != nil {
			return nil, status.Errorf(status.Internal, "issue parsing IP JSON from store")
		}
		ips[i] = ip
	}

	return ips, nil
}

// GetAccountPeerDNSLabels retrieves all unique DNS labels for peers associated with a specified account.
func (s *SqlStore) GetAccountPeerDNSLabels(ctx context.Context, lockStrength LockingStrength, accountID string) ([]string, error) {
	var labels []string

	result := s.db.WithContext(ctx).Clauses(clause.Locking{Strength: string(lockStrength)}).Model(&nbpeer.Peer{}).
		Where("account_id = ?", accountID).
		Pluck("dns_label", &labels)

	if result.Error != nil {
		if errors.Is(result.Error, gorm.ErrRecordNotFound) {
			return nil, status.Errorf(status.NotFound, "no peers found for the account")
		}
		log.WithContext(ctx).Errorf("error when getting dns labels from the store: %s", result.Error)
		return nil, status.Errorf(status.Internal, "issue getting dns labels from store: %s", result.Error)
	}

	return labels, nil
}

func (s *SqlStore) GetAccountNetwork(ctx context.Context, lockStrength LockingStrength, accountID string) (*Network, error) {
	var accountNetwork AccountNetwork

	if err := s.db.WithContext(ctx).Clauses(clause.Locking{Strength: string(lockStrength)}).Model(&Account{}).
		First(&accountNetwork, idQueryCondition, accountID).Error; err != nil {
		if errors.Is(err, gorm.ErrRecordNotFound) {
			return nil, status.NewAccountNotFoundError(accountID)
		}
		log.WithContext(ctx).Errorf("error when getting network from the store: %s", err)
		return nil, status.Errorf(status.Internal, "issue getting network from store: %s", err)
	}
	return accountNetwork.Network, nil
}

func (s *SqlStore) GetPeerByPeerPubKey(ctx context.Context, lockStrength LockingStrength, peerKey string) (*nbpeer.Peer, error) {
	var peer nbpeer.Peer
	result := s.db.WithContext(ctx).Clauses(clause.Locking{Strength: string(lockStrength)}).First(&peer, keyQueryCondition, peerKey)
	if result.Error != nil {
		if errors.Is(result.Error, gorm.ErrRecordNotFound) {
			return nil, status.Errorf(status.NotFound, "peer not found")
		}
		return nil, status.Errorf(status.Internal, "issue getting peer from store: %s", result.Error)
	}

	return &peer, nil
}

func (s *SqlStore) GetAccountSettings(ctx context.Context, lockStrength LockingStrength, accountID string) (*Settings, error) {
	var accountSettings AccountSettings
	result := s.db.WithContext(ctx).Clauses(clause.Locking{Strength: string(lockStrength)}).Model(&Account{}).
		First(&accountSettings, idQueryCondition, accountID)
	if err := result.Error; err != nil {
		if errors.Is(err, gorm.ErrRecordNotFound) {
			return nil, status.Errorf(status.NotFound, "settings not found")
		}
		return nil, status.Errorf(status.Internal, "issue getting settings from store: %s", err)
	}
	return accountSettings.Settings, nil
}

// SaveAccountSettings stores the account settings in DB.
func (s *SqlStore) SaveAccountSettings(ctx context.Context, lockStrength LockingStrength, accountID string, settings *Settings) error {
	result := s.db.WithContext(ctx).Clauses(clause.Locking{Strength: string(lockStrength)}).Model(&Account{}).
		Select("*").Where(idQueryCondition, accountID).Updates(&AccountSettings{Settings: settings})
	if result.Error != nil {
		return status.Errorf(status.Internal, "failed to save account settings to store: %v", result.Error)
	}

	if result.RowsAffected == 0 {
		return status.Errorf(status.NotFound, "account not found")
	}

	return nil
}

// SaveUserLastLogin stores the last login time for a user in DB.
func (s *SqlStore) SaveUserLastLogin(ctx context.Context, accountID, userID string, lastLogin time.Time) error {
	var user User

	result := s.db.WithContext(ctx).First(&user, accountAndIDQueryCondition, accountID, userID)
	if result.Error != nil {
		if errors.Is(result.Error, gorm.ErrRecordNotFound) {
			return status.NewUserNotFoundError(userID)
		}
		return status.NewGetUserFromStoreError()
	}
	user.LastLogin = lastLogin

	return s.db.Save(&user).Error
}

func (s *SqlStore) GetPostureCheckByChecksDefinition(accountID string, checks *posture.ChecksDefinition) (*posture.Checks, error) {
	definitionJSON, err := json.Marshal(checks)
	if err != nil {
		return nil, err
	}

	var postureCheck posture.Checks
	err = s.db.Where("account_id = ? AND checks = ?", accountID, string(definitionJSON)).First(&postureCheck).Error
	if err != nil {
		return nil, err
	}

	return &postureCheck, nil
}

// Close closes the underlying DB connection
func (s *SqlStore) Close(_ context.Context) error {
	sql, err := s.db.DB()
	if err != nil {
		return fmt.Errorf("get db: %w", err)
	}
	return sql.Close()
}

// GetStoreEngine returns underlying store engine
func (s *SqlStore) GetStoreEngine() StoreEngine {
	return s.storeEngine
}

// NewSqliteStore creates a new SQLite store.
func NewSqliteStore(ctx context.Context, dataDir string, metrics telemetry.AppMetrics) (*SqlStore, error) {
	storeStr := fmt.Sprintf("%s?cache=shared", storeSqliteFileName)
	if runtime.GOOS == "windows" {
		// Vo avoid `The process cannot access the file because it is being used by another process` on Windows
		storeStr = storeSqliteFileName
	}

	file := filepath.Join(dataDir, storeStr)
	db, err := gorm.Open(sqlite.Open(file), getGormConfig())
	if err != nil {
		return nil, err
	}

	return NewSqlStore(ctx, db, SqliteStoreEngine, metrics)
}

// NewPostgresqlStore creates a new Postgres store.
func NewPostgresqlStore(ctx context.Context, dsn string, metrics telemetry.AppMetrics) (*SqlStore, error) {
	db, err := gorm.Open(postgres.Open(dsn), getGormConfig())
	if err != nil {
		return nil, err
	}

	return NewSqlStore(ctx, db, PostgresStoreEngine, metrics)
}

func getGormConfig() *gorm.Config {
	return &gorm.Config{
		Logger:          logger.Default.LogMode(logger.Silent),
		CreateBatchSize: 400,
		PrepareStmt:     true,
	}
}

// newPostgresStore initializes a new Postgres store.
func newPostgresStore(ctx context.Context, metrics telemetry.AppMetrics) (Store, error) {
	dsn, ok := os.LookupEnv(postgresDsnEnv)
	if !ok {
		return nil, fmt.Errorf("%s is not set", postgresDsnEnv)
	}
	return NewPostgresqlStore(ctx, dsn, metrics)
}

// NewSqliteStoreFromFileStore restores a store from FileStore and stores SQLite DB in the file located in datadir.
func NewSqliteStoreFromFileStore(ctx context.Context, fileStore *FileStore, dataDir string, metrics telemetry.AppMetrics) (*SqlStore, error) {
	store, err := NewSqliteStore(ctx, dataDir, metrics)
	if err != nil {
		return nil, err
	}

	err = store.SaveInstallationID(ctx, fileStore.InstallationID)
	if err != nil {
		return nil, err
	}

	for _, account := range fileStore.GetAllAccounts(ctx) {
		err := store.SaveAccount(ctx, account)
		if err != nil {
			return nil, err
		}
	}

	return store, nil
}

// NewPostgresqlStoreFromSqlStore restores a store from SqlStore and stores Postgres DB.
func NewPostgresqlStoreFromSqlStore(ctx context.Context, sqliteStore *SqlStore, dsn string, metrics telemetry.AppMetrics) (*SqlStore, error) {
	store, err := NewPostgresqlStore(ctx, dsn, metrics)
	if err != nil {
		return nil, err
	}

	err = store.SaveInstallationID(ctx, sqliteStore.GetInstallationID())
	if err != nil {
		return nil, err
	}

	for _, account := range sqliteStore.GetAllAccounts(ctx) {
		err := store.SaveAccount(ctx, account)
		if err != nil {
			return nil, err
		}
	}

	return store, nil
}

func (s *SqlStore) GetSetupKeyBySecret(ctx context.Context, lockStrength LockingStrength, key string) (*SetupKey, error) {
	var setupKey SetupKey
	result := s.db.WithContext(ctx).Clauses(clause.Locking{Strength: string(lockStrength)}).
		First(&setupKey, keyQueryCondition, key)
	if result.Error != nil {
		if errors.Is(result.Error, gorm.ErrRecordNotFound) {
			return nil, status.Errorf(status.NotFound, "setup key not found")
		}
		return nil, status.NewSetupKeyNotFoundError(result.Error)
	}
	return &setupKey, nil
}

func (s *SqlStore) IncrementSetupKeyUsage(ctx context.Context, setupKeyID string) error {
	result := s.db.WithContext(ctx).Model(&SetupKey{}).
		Where(idQueryCondition, setupKeyID).
		Updates(map[string]interface{}{
			"used_times": gorm.Expr("used_times + 1"),
			"last_used":  time.Now(),
		})

	if result.Error != nil {
		return status.Errorf(status.Internal, "issue incrementing setup key usage count: %s", result.Error)
	}

	if result.RowsAffected == 0 {
		return status.Errorf(status.NotFound, "setup key not found")
	}

	return nil
}

func (s *SqlStore) AddPeerToAllGroup(ctx context.Context, accountID string, peerID string) error {
	var group nbgroup.Group

	result := s.db.WithContext(ctx).Where("account_id = ? AND name = ?", accountID, "All").First(&group)
	if result.Error != nil {
		if errors.Is(result.Error, gorm.ErrRecordNotFound) {
			return status.Errorf(status.NotFound, "group 'All' not found for account")
		}
		return status.Errorf(status.Internal, "issue finding group 'All': %s", result.Error)
	}

	for _, existingPeerID := range group.Peers {
		if existingPeerID == peerID {
			return nil
		}
	}

	group.Peers = append(group.Peers, peerID)

	if err := s.db.Save(&group).Error; err != nil {
		return status.Errorf(status.Internal, "issue updating group 'All': %s", err)
	}

	return nil
}

func (s *SqlStore) AddPeerToGroup(ctx context.Context, accountId string, peerId string, groupID string) error {
	var group nbgroup.Group

	result := s.db.WithContext(ctx).Where(accountAndIDQueryCondition, accountId, groupID).First(&group)
	if result.Error != nil {
		if errors.Is(result.Error, gorm.ErrRecordNotFound) {
			return status.Errorf(status.NotFound, "group not found for account")
		}
		return status.Errorf(status.Internal, "issue finding group: %s", result.Error)
	}

	for _, existingPeerID := range group.Peers {
		if existingPeerID == peerId {
			return nil
		}
	}

	group.Peers = append(group.Peers, peerId)

	if err := s.db.Save(&group).Error; err != nil {
		return status.Errorf(status.Internal, "issue updating group: %s", err)
	}

	return nil
}

// GetAccountPeers retrieves peers for an account.
func (s *SqlStore) GetAccountPeers(ctx context.Context, lockStrength LockingStrength, accountID string) ([]*nbpeer.Peer, error) {
	var peers []*nbpeer.Peer
	result := s.db.WithContext(ctx).Clauses(clause.Locking{Strength: string(lockStrength)}).Find(&peers, accountIDCondition, accountID)
	if err := result.Error; err != nil {
		log.WithContext(ctx).Errorf("failed to get peers from the store: %s", err)
		return nil, status.Errorf(status.Internal, "failed to get peers from store")
	}

	return peers, nil
}

// GetUserPeers retrieves peers for a user.
func (s *SqlStore) GetUserPeers(ctx context.Context, lockStrength LockingStrength, accountID, userID string) ([]*nbpeer.Peer, error) {
	var peers []*nbpeer.Peer
	result := s.db.WithContext(ctx).Clauses(clause.Locking{Strength: string(lockStrength)}).Find(&peers, "account_id = ? AND user_id = ?", accountID, userID)
	if err := result.Error; err != nil {
		log.WithContext(ctx).Errorf("failed to get peers from the store: %s", err)
		return nil, status.Errorf(status.Internal, "failed to get peers from store")
	}

	return peers, nil
}

// GetAccountPeersWithExpiration retrieves a list of peers that have login expiration enabled and added by a user.
func (s *SqlStore) GetAccountPeersWithExpiration(ctx context.Context, lockStrength LockingStrength, accountID string) ([]*nbpeer.Peer, error) {
	var peers []*nbpeer.Peer
	result := s.db.WithContext(ctx).Clauses(clause.Locking{Strength: string(lockStrength)}).
		Where("login_expiration_enabled = ? AND user_id IS NOT NULL AND user_id != ''", true).
		Find(&peers, accountIDCondition, accountID)
	if err := result.Error; err != nil {
		log.WithContext(ctx).Errorf("failed to get peers with expiration from the store: %s", result.Error)
		return nil, status.Errorf(status.Internal, "failed to get peers with expiration from store")
	}

	return peers, nil
}

// GetAccountPeersWithInactivity retrieves a list of peers that have login expiration enabled and added by a user.
func (s *SqlStore) GetAccountPeersWithInactivity(ctx context.Context, lockStrength LockingStrength, accountID string) ([]*nbpeer.Peer, error) {
	var peers []*nbpeer.Peer
	result := s.db.WithContext(ctx).Clauses(clause.Locking{Strength: string(lockStrength)}).
		Where("inactivity_expiration_enabled = ? AND user_id IS NOT NULL AND user_id != ''", true).
		Find(&peers, accountIDCondition, accountID)
	if err := result.Error; err != nil {
		log.WithContext(ctx).Errorf("failed to get peers with inactivity from the store: %s", result.Error)
		return nil, status.Errorf(status.Internal, "failed to get peers with inactivity from store")
	}

	return peers, nil
}

// GetPeerByID retrieves a peer by its ID and account ID.
func (s *SqlStore) GetPeerByID(ctx context.Context, lockStrength LockingStrength, accountID, peerID string) (*nbpeer.Peer, error) {
	var peer *nbpeer.Peer
	result := s.db.WithContext(ctx).Clauses(clause.Locking{Strength: string(lockStrength)}).
		First(&peer, accountAndIDQueryCondition, accountID, peerID)
	if err := result.Error; err != nil {
		if errors.Is(result.Error, gorm.ErrRecordNotFound) {
			return nil, status.Errorf(status.NotFound, "peer not found")
		}
		log.WithContext(ctx).Errorf("failed to get peer from the store: %s", result.Error)
		return nil, status.Errorf(status.Internal, "failed to get peer from store")
	}

	return peer, nil
}

func (s *SqlStore) DeletePeer(ctx context.Context, lockStrength LockingStrength, accountID string, peerID string) error {
	result := s.db.WithContext(ctx).Clauses(clause.Locking{Strength: string(lockStrength)}).
		Delete(&Policy{}, accountAndIDQueryCondition, accountID, peerID)
	if err := result.Error; err != nil {
		log.WithContext(ctx).Errorf("failed to delete peer from the store: %s", err)
		return status.Errorf(status.Internal, "failed to delete peer from store")
	}

	if result.RowsAffected == 0 {
		return status.Errorf(status.NotFound, "peer not found")
	}

	return nil
}

func (s *SqlStore) AddPeerToAccount(ctx context.Context, peer *nbpeer.Peer) error {
	if err := s.db.WithContext(ctx).Create(peer).Error; err != nil {
		return status.Errorf(status.Internal, "issue adding peer to account: %s", err)
	}

	return nil
}

func (s *SqlStore) IncrementNetworkSerial(ctx context.Context, lockStrength LockingStrength, accountId string) error {
	result := s.db.WithContext(ctx).Clauses(clause.Locking{Strength: string(lockStrength)}).Model(&Account{}).
		Where(idQueryCondition, accountId).Update("network_serial", gorm.Expr("network_serial + 1"))
	if result.Error != nil {
		return status.Errorf(status.Internal, "issue incrementing network serial count: %s", result.Error)
	}
	return nil
}

func (s *SqlStore) ExecuteInTransaction(ctx context.Context, operation func(store Store) error) error {
	tx := s.db.WithContext(ctx).Begin()
	if tx.Error != nil {
		return tx.Error
	}
	repo := s.withTx(tx)
	err := operation(repo)
	if err != nil {
		tx.Rollback()
		return err
	}
	return tx.Commit().Error
}

func (s *SqlStore) withTx(tx *gorm.DB) Store {
	return &SqlStore{
		db: tx,
	}
}

func (s *SqlStore) GetDB() *gorm.DB {
	return s.db
}

func (s *SqlStore) GetAccountDNSSettings(ctx context.Context, lockStrength LockingStrength, accountID string) (*DNSSettings, error) {
	var accountDNSSettings AccountDNSSettings

	result := s.db.WithContext(ctx).Clauses(clause.Locking{Strength: string(lockStrength)}).Model(&Account{}).
		First(&accountDNSSettings, idQueryCondition, accountID)
	if result.Error != nil {
		if errors.Is(result.Error, gorm.ErrRecordNotFound) {
			return nil, status.Errorf(status.NotFound, "dns settings not found")
		}
		return nil, status.Errorf(status.Internal, "failed to get dns settings from store: %v", result.Error)
	}
	return &accountDNSSettings.DNSSettings, nil
}

// SaveDNSSettings saves the DNS settings to the store.
func (s *SqlStore) SaveDNSSettings(ctx context.Context, lockStrength LockingStrength, accountID string, settings *DNSSettings) error {
	result := s.db.WithContext(ctx).Clauses(clause.Locking{Strength: string(lockStrength)}).Model(&Account{}).
		Where(idQueryCondition, accountID).Updates(&AccountDNSSettings{DNSSettings: *settings})
	if result.Error != nil {
		return status.Errorf(status.Internal, "failed to save dns settings to store: %v", result.Error)
	}
	if result.RowsAffected == 0 {
		return status.Errorf(status.NotFound, "account not found")
	}
	return nil
}

// AccountExists checks whether an account exists by the given ID.
func (s *SqlStore) AccountExists(ctx context.Context, lockStrength LockingStrength, id string) (bool, error) {
	var accountID string

	result := s.db.WithContext(ctx).Clauses(clause.Locking{Strength: string(lockStrength)}).Model(&Account{}).
		Select("id").First(&accountID, idQueryCondition, id)
	if result.Error != nil {
		if errors.Is(result.Error, gorm.ErrRecordNotFound) {
			return false, nil
		}
		return false, result.Error
	}

	return accountID != "", nil
}

// GetAccountDomainAndCategory retrieves the Domain and DomainCategory fields for an account based on the given accountID.
func (s *SqlStore) GetAccountDomainAndCategory(ctx context.Context, lockStrength LockingStrength, accountID string) (string, string, error) {
	var account Account

	result := s.db.WithContext(ctx).Clauses(clause.Locking{Strength: string(lockStrength)}).Model(&Account{}).Select("domain", "domain_category").
		Where(idQueryCondition, accountID).First(&account)
	if result.Error != nil {
		if errors.Is(result.Error, gorm.ErrRecordNotFound) {
			return "", "", status.Errorf(status.NotFound, "account not found")
		}
		return "", "", status.Errorf(status.Internal, "failed to get domain category from store: %v", result.Error)
	}

	return account.Domain, account.DomainCategory, nil
}

// GetGroupByID retrieves a group by ID and account ID.
func (s *SqlStore) GetGroupByID(ctx context.Context, lockStrength LockingStrength, accountID, groupID string) (*nbgroup.Group, error) {
	var group *nbgroup.Group
	result := s.db.WithContext(ctx).Clauses(clause.Locking{Strength: string(lockStrength)}).
		First(&group, accountAndIDQueryCondition, accountID, groupID)
	if err := result.Error; err != nil {
		if errors.Is(err, gorm.ErrRecordNotFound) {
			return nil, status.Errorf(status.NotFound, "group not found")
		}
		log.WithContext(ctx).Errorf("failed to get group from the store: %s", err)
		return nil, status.Errorf(status.Internal, "failed to get group from store")
	}

	return group, nil
}

// GetGroupByName retrieves a group by name and account ID.
func (s *SqlStore) GetGroupByName(ctx context.Context, lockStrength LockingStrength, accountID, groupName string) (*nbgroup.Group, error) {
	var group nbgroup.Group

	// TODO: This fix is accepted for now, but if we need to handle this more frequently
	// we may need to reconsider changing the types.
	query := s.db.WithContext(ctx).Clauses(clause.Locking{Strength: string(lockStrength)}).Preload(clause.Associations)
	if s.storeEngine == PostgresStoreEngine {
		query = query.Order("json_array_length(peers::json) DESC")
	} else {
		query = query.Order("json_array_length(peers) DESC")
	}

	result := query.First(&group, "account_id = ? AND name = ?", accountID, groupName)
	if err := result.Error; err != nil {
		if errors.Is(result.Error, gorm.ErrRecordNotFound) {
			return nil, status.Errorf(status.NotFound, "group not found")
		}
		return nil, status.Errorf(status.Internal, "failed to get group from store: %s", result.Error)
	}
	return &group, nil
}

// SaveGroup saves a group to the store.
func (s *SqlStore) SaveGroup(ctx context.Context, lockStrength LockingStrength, group *nbgroup.Group) error {
	result := s.db.WithContext(ctx).Clauses(clause.Locking{Strength: string(lockStrength)}).Save(group)
	if result.Error != nil {
		return status.Errorf(status.Internal, "failed to save group to store: %v", result.Error)
	}
	return nil
}

// DeleteGroup deletes a group from the database.
func (s *SqlStore) DeleteGroup(ctx context.Context, lockStrength LockingStrength, accountID, groupID string) error {
	result := s.db.WithContext(ctx).Clauses(clause.Locking{Strength: string(lockStrength)}).
		Delete(&nbgroup.Group{}, accountAndIDQueryCondition, accountID, groupID)
	if err := result.Error; err != nil {
		log.WithContext(ctx).Errorf("failed to delete group from the store: %s", result.Error)
		return status.Errorf(status.Internal, "failed to delete group from store")
	}

	if result.RowsAffected == 0 {
		return status.Errorf(status.NotFound, "group not found")
	}

	return nil
}

// DeleteGroups deletes groups from the database.
func (s *SqlStore) DeleteGroups(ctx context.Context, strength LockingStrength, accountID string, groupIDs []string) error {
	result := s.db.WithContext(ctx).Clauses(clause.Locking{Strength: string(strength)}).
		Delete(&nbgroup.Group{}, " account_id = ? AND id IN ?", accountID, groupIDs)
	if result.Error != nil {
		log.WithContext(ctx).Errorf("failed to delete groups from the store: %v", result.Error)
		return status.Errorf(status.Internal, "failed to delete groups from store: %v", result.Error)
	}

	return nil
}

// GetAccountPolicies retrieves policies for an account.
func (s *SqlStore) GetAccountPolicies(ctx context.Context, lockStrength LockingStrength, accountID string) ([]*Policy, error) {
	var policies []*Policy
	result := s.db.WithContext(ctx).Clauses(clause.Locking{Strength: string(lockStrength)}).
		Preload(clause.Associations).Find(&policies, accountIDCondition, accountID)
	if err := result.Error; err != nil {
		log.WithContext(ctx).Errorf("failed to get policies from the store: %s", result.Error)
		return nil, status.Errorf(status.Internal, "failed to get policies from store")
	}

	return policies, nil
}

// GetPolicyByID retrieves a policy by its ID and account ID.
func (s *SqlStore) GetPolicyByID(ctx context.Context, lockStrength LockingStrength, accountID, policyID string) (*Policy, error) {
	var policy *Policy
	result := s.db.WithContext(ctx).Clauses(clause.Locking{Strength: string(lockStrength)}).
		Preload(clause.Associations).First(&policy, accountAndIDQueryCondition, accountID, policyID)
	if err := result.Error; err != nil {
		if errors.Is(err, gorm.ErrRecordNotFound) {
			return nil, status.Errorf(status.NotFound, "policy not found")
		}
		log.WithContext(ctx).Errorf("failed to get policy from the store: %s", err)
		return nil, status.Errorf(status.Internal, "failed to get policy from store")
	}

	return policy, nil
}

// SavePolicy saves a policy to the database.
func (s *SqlStore) SavePolicy(ctx context.Context, lockStrength LockingStrength, policy *Policy) error {
	result := s.db.WithContext(ctx).Session(&gorm.Session{FullSaveAssociations: true}).
		Clauses(clause.Locking{Strength: string(lockStrength)}).Save(policy)
	if err := result.Error; err != nil {
		log.WithContext(ctx).Errorf("failed to save policy to the store: %s", err)
		return status.Errorf(status.Internal, "failed to save policy to store")
	}
	return nil
}

func (s *SqlStore) DeletePolicy(ctx context.Context, lockStrength LockingStrength, accountID, policyID string) error {
	result := s.db.WithContext(ctx).Clauses(clause.Locking{Strength: string(lockStrength)}).
		Delete(&Policy{}, accountAndIDQueryCondition, accountID, policyID)
	if err := result.Error; err != nil {
		log.WithContext(ctx).Errorf("failed to delete policy from the store: %s", err)
		return status.Errorf(status.Internal, "failed to delete policy from store")
	}

	if result.RowsAffected == 0 {
		return status.Errorf(status.NotFound, "policy not found")
	}

	return nil
}

// GetAccountPostureChecks retrieves posture checks for an account.
func (s *SqlStore) GetAccountPostureChecks(ctx context.Context, lockStrength LockingStrength, accountID string) ([]*posture.Checks, error) {
	var postureChecks []*posture.Checks
	result := s.db.WithContext(ctx).Clauses(clause.Locking{Strength: string(lockStrength)}).Find(&postureChecks, accountIDCondition, accountID)
	if err := result.Error; err != nil {
		log.WithContext(ctx).Errorf("failed to get posture checks from the store: %s", err)
		return nil, status.Errorf(status.Internal, "failed to get posture checks from store")
	}

	return postureChecks, nil
}

// GetPostureChecksByID retrieves posture checks by their ID and account ID.
func (s *SqlStore) GetPostureChecksByID(ctx context.Context, lockStrength LockingStrength, accountID, postureCheckID string) (*posture.Checks, error) {
	var postureCheck *posture.Checks
	result := s.db.WithContext(ctx).Clauses(clause.Locking{Strength: string(lockStrength)}).
		First(&postureCheck, accountAndIDQueryCondition, accountID, postureCheckID)
	if err := result.Error; err != nil {
		if errors.Is(err, gorm.ErrRecordNotFound) {
			return nil, status.Errorf(status.NotFound, "posture check not found")
		}
		log.WithContext(ctx).Errorf("failed to get posture check from the store: %s", err)
		return nil, status.Errorf(status.Internal, "failed to get posture check from store")
	}

	return postureCheck, nil
}

// SavePostureChecks saves a posture checks to the database.
func (s *SqlStore) SavePostureChecks(ctx context.Context, lockStrength LockingStrength, postureCheck *posture.Checks) error {
	result := s.db.WithContext(ctx).Clauses(clause.Locking{Strength: string(lockStrength)}).Save(postureCheck)
	if err := result.Error; err != nil {
		if errors.Is(err, gorm.ErrDuplicatedKey) {
			return status.Errorf(status.InvalidArgument, "name should be unique")
		}
		log.WithContext(ctx).Errorf("failed to save posture checks to the store: %s", err)
		return status.Errorf(status.Internal, "failed to save posture checks to store")
	}

	return nil
}

// DeletePostureChecks deletes a posture checks from the database.
func (s *SqlStore) DeletePostureChecks(ctx context.Context, lockStrength LockingStrength, accountID, postureChecksID string) error {
	result := s.db.WithContext(ctx).Clauses(clause.Locking{Strength: string(lockStrength)}).
		Delete(&posture.Checks{}, accountAndIDQueryCondition, accountID, postureChecksID)
	if err := result.Error; err != nil {
		log.WithContext(ctx).Errorf("failed to delete posture checks from the store: %s", err)
		return status.Errorf(status.Internal, "failed to delete posture checks from store")
	}

	if result.RowsAffected == 0 {
		return status.Errorf(status.NotFound, "posture checks not found")
	}

	return nil
}

// GetAccountRoutes retrieves network routes for an account.
func (s *SqlStore) GetAccountRoutes(ctx context.Context, lockStrength LockingStrength, accountID string) ([]*route.Route, error) {
	var routes []*route.Route
	result := s.db.WithContext(ctx).Clauses(clause.Locking{Strength: string(lockStrength)}).
		Find(&routes, accountIDCondition, accountID)
	if err := result.Error; err != nil {
		log.WithContext(ctx).Errorf("failed to get routes from the store: %s", err)
		return nil, status.Errorf(status.Internal, "failed to get routes from store")
	}

	return routes, nil
}

// GetRouteByID retrieves a route by its ID and account ID.
func (s *SqlStore) GetRouteByID(ctx context.Context, lockStrength LockingStrength, accountID string, routeID string) (*route.Route, error) {
	var route *route.Route
	result := s.db.WithContext(ctx).Clauses(clause.Locking{Strength: string(lockStrength)}).
		First(&route, accountAndIDQueryCondition, accountID, routeID)
	if err := result.Error; err != nil {
		if errors.Is(err, gorm.ErrRecordNotFound) {
			return nil, status.Errorf(status.NotFound, "route not found")
		}
		log.WithContext(ctx).Errorf("failed to get route from the store: %s", err)
		return nil, status.Errorf(status.Internal, "failed to get route from store")
	}

	return route, nil
}

// SaveRoute saves a route to the database.
func (s *SqlStore) SaveRoute(ctx context.Context, lockStrength LockingStrength, route *route.Route) error {
	result := s.db.WithContext(ctx).Clauses(clause.Locking{Strength: string(lockStrength)}).Save(route)
	if err := result.Error; err != nil {
		log.WithContext(ctx).Errorf("failed to save route to the store: %s", err)
		return status.Errorf(status.Internal, "failed to save route to store")
	}

	return nil
}

// DeleteRoute deletes a route from the database.
func (s *SqlStore) DeleteRoute(ctx context.Context, lockStrength LockingStrength, accountID, routeID string) error {
	result := s.db.Clauses(clause.Locking{Strength: string(lockStrength)}).
		Delete(&route.Route{}, accountAndIDQueryCondition, accountID, routeID)
	if err := result.Error; err != nil {
		log.WithContext(ctx).Errorf("failed to delete route from the store: %s", err)
		return status.Errorf(status.Internal, "failed to delete route from store")
	}

	if result.RowsAffected == 0 {
		return status.Errorf(status.NotFound, "route not found")
	}

	return nil
}

// GetAccountSetupKeys retrieves setup keys for an account.
func (s *SqlStore) GetAccountSetupKeys(ctx context.Context, lockStrength LockingStrength, accountID string) ([]*SetupKey, error) {
	var setupKeys []*SetupKey
	result := s.db.WithContext(ctx).Clauses(clause.Locking{Strength: string(lockStrength)}).
		Find(&setupKeys, accountIDCondition, accountID)
	if err := result.Error; err != nil {
		log.WithContext(ctx).Errorf("failed to get setup keys from the store: %s", err)
		return nil, status.Errorf(status.Internal, "failed to get setup keys from store")
	}

	return setupKeys, nil
}

// GetSetupKeyByID retrieves a setup key by its ID and account ID.
func (s *SqlStore) GetSetupKeyByID(ctx context.Context, lockStrength LockingStrength, accountID, setupKeyID string) (*SetupKey, error) {
	var setupKey *SetupKey
	result := s.db.WithContext(ctx).Clauses(clause.Locking{Strength: string(lockStrength)}).
		First(&setupKey, accountAndIDQueryCondition, accountID, setupKeyID)
	if err := result.Error; err != nil {
		if errors.Is(err, gorm.ErrRecordNotFound) {
			return nil, status.Errorf(status.NotFound, "setup key not found")
		}
		log.WithContext(ctx).Errorf("failed to get setup key from the store: %s", err)
		return nil, status.Errorf(status.Internal, "failed to get setup key from store")
	}

	return setupKey, nil
}

// SaveSetupKey saves a setup key to the database.
func (s *SqlStore) SaveSetupKey(ctx context.Context, lockStrength LockingStrength, setupKey *SetupKey) error {
	result := s.db.WithContext(ctx).Session(&gorm.Session{FullSaveAssociations: true}).
		Clauses(clause.Locking{Strength: string(lockStrength)}).Save(setupKey)
	if err := result.Error; err != nil {
		log.WithContext(ctx).Errorf("failed to save name server group to the store: %s", err)
		return status.Errorf(status.Internal, "failed to save name server group to store")
	}

	return nil
}

// GetAccountNameServerGroups retrieves name server groups for an account.
func (s *SqlStore) GetAccountNameServerGroups(ctx context.Context, lockStrength LockingStrength, accountID string) ([]*nbdns.NameServerGroup, error) {
	var nsGroups []*nbdns.NameServerGroup
	result := s.db.WithContext(ctx).Clauses(clause.Locking{Strength: string(lockStrength)}).Find(&nsGroups, accountIDCondition, accountID)
	if err := result.Error; err != nil {
		log.WithContext(ctx).Errorf("failed to get name server groups from the store: %s", err)
		return nil, status.Errorf(status.Internal, "failed to get name server groups from store")
	}

	return nsGroups, nil
}

// GetNameServerGroupByID retrieves a name server group by its ID and account ID.
func (s *SqlStore) GetNameServerGroupByID(ctx context.Context, lockStrength LockingStrength, accountID, nsGroupID string) (*nbdns.NameServerGroup, error) {
	var nsGroup *nbdns.NameServerGroup
	result := s.db.WithContext(ctx).Clauses(clause.Locking{Strength: string(lockStrength)}).
		First(&nsGroup, accountAndIDQueryCondition, accountID, nsGroupID)
	if err := result.Error; err != nil {
		if errors.Is(err, gorm.ErrRecordNotFound) {
			return nil, status.Errorf(status.NotFound, "name server group not found")
		}
		log.WithContext(ctx).Errorf("failed to get name server group from the store: %s", err)
		return nil, status.Errorf(status.Internal, "failed to get name server group from store")
	}

	return nsGroup, nil
}

<<<<<<< HEAD
// SaveNameServerGroup saves a name server group to the database.
func (s *SqlStore) SaveNameServerGroup(ctx context.Context, lockStrength LockingStrength, nameServerGroup *nbdns.NameServerGroup) error {
	result := s.db.WithContext(ctx).Clauses(clause.Locking{Strength: string(lockStrength)}).Save(nameServerGroup)
	if err := result.Error; err != nil {
		log.WithContext(ctx).Errorf("failed to save name server group to the store: %s", err)
		return status.Errorf(status.Internal, "failed to save name server group to store")
	}
	return nil
}
=======
func (s *SqlStore) DeleteSetupKey(ctx context.Context, accountID, keyID string) error {
	return deleteRecordByID[SetupKey](s.db.WithContext(ctx), LockingStrengthUpdate, keyID, accountID)
}

// getRecords retrieves records from the database based on the account ID.
func getRecords[T any](db *gorm.DB, lockStrength LockingStrength, accountID string) ([]T, error) {
	var record []T
>>>>>>> 39c99781

// DeleteNameServerGroup deletes a name server group from the database.
func (s *SqlStore) DeleteNameServerGroup(ctx context.Context, lockStrength LockingStrength, accountID, nameServerGroupID string) error {
	result := s.db.Clauses(clause.Locking{Strength: string(lockStrength)}).Delete(&nbdns.NameServerGroup{}, accountAndIDQueryCondition, accountID, nameServerGroupID)
	if err := result.Error; err != nil {
		log.WithContext(ctx).Errorf("failed to delete name server group from the store: %s", err)
		return status.Errorf(status.Internal, "failed to delete name server group from store")
	}

	if result.RowsAffected == 0 {
		return status.Errorf(status.NotFound, "name server group not found")
	}

	return nil
}

// GetPATByID retrieves a personal access token by its ID and user ID.
func (s *SqlStore) GetPATByID(ctx context.Context, lockStrength LockingStrength, patID string, userID string) (*PersonalAccessToken, error) {
	var pat PersonalAccessToken
	result := s.db.WithContext(ctx).Clauses(clause.Locking{Strength: string(lockStrength)}).
		First(&pat, "id = ? AND user_id = ?", patID, userID)
	if err := result.Error; err != nil {
		if errors.Is(result.Error, gorm.ErrRecordNotFound) {
			return nil, status.Errorf(status.NotFound, "PAT not found")
		}
		log.WithContext(ctx).Errorf("failed to get PAT from the store: %s", err)
		return nil, status.Errorf(status.Internal, "failed to get PAT from store")
	}

	return &pat, nil
}

// SavePAT saves a personal access token to the database.
func (s *SqlStore) SavePAT(ctx context.Context, lockStrength LockingStrength, pat *PersonalAccessToken) error {
	result := s.db.WithContext(ctx).Clauses(clause.Locking{Strength: string(lockStrength)}).Save(pat)
	if err := result.Error; err != nil {
		log.WithContext(ctx).Errorf("failed to save PAT to the store: %s", err)
		return status.Errorf(status.Internal, "failed to save PAT to store")
	}
<<<<<<< HEAD

	return nil
}

// DeletePAT deletes a personal access token from the database.
func (s *SqlStore) DeletePAT(ctx context.Context, lockStrength LockingStrength, userID, patID string) error {
	result := s.db.WithContext(ctx).Clauses(clause.Locking{Strength: string(lockStrength)}).
		Delete(&PersonalAccessToken{}, "user_id = ? AND id = ?", userID, patID)
	if err := result.Error; err != nil {
		log.WithContext(ctx).Errorf("failed to delete PAT from the store: %s", err)
		return status.Errorf(status.Internal, "failed to delete PAT from store")
	}

	if result.RowsAffected == 0 {
		return status.Errorf(status.NotFound, "PAT not found")
=======
	return &record, nil
}

// deleteRecordByID deletes a record by its ID and account ID from the database.
func deleteRecordByID[T any](db *gorm.DB, lockStrength LockingStrength, recordID, accountID string) error {
	var record T
	result := db.Clauses(clause.Locking{Strength: string(lockStrength)}).Delete(record, accountAndIDQueryCondition, accountID, recordID)
	if err := result.Error; err != nil {
		parts := strings.Split(fmt.Sprintf("%T", record), ".")
		recordType := parts[len(parts)-1]

		return status.Errorf(status.Internal, "failed to delete %s from store: %v", recordType, err)
	}

	if result.RowsAffected == 0 {
		return status.Errorf(status.NotFound, "record not found")
>>>>>>> 39c99781
	}

	return nil
}<|MERGE_RESOLUTION|>--- conflicted
+++ resolved
@@ -430,16 +430,6 @@
 	return nil
 }
 
-// DeleteHashedPAT2TokenIDIndex is noop in SqlStore
-func (s *SqlStore) DeleteHashedPAT2TokenIDIndex(hashedToken string) error {
-	return nil
-}
-
-// DeleteTokenID2UserIDIndex is noop in SqlStore
-func (s *SqlStore) DeleteTokenID2UserIDIndex(tokenID string) error {
-	return nil
-}
-
 func (s *SqlStore) GetAccountByPrivateDomain(ctx context.Context, domain string) (*Account, error) {
 	accountID, err := s.GetAccountIDByPrivateDomain(ctx, LockingStrengthShare, domain)
 	if err != nil {
@@ -1543,6 +1533,21 @@
 	return nil
 }
 
+func (s *SqlStore) DeleteSetupKey(ctx context.Context, lockStrength LockingStrength, accountID, keyID string) error {
+	result := s.db.WithContext(ctx).Clauses(clause.Locking{Strength: string(lockStrength)}).
+		Delete(&SetupKey{}, accountAndIDQueryCondition, accountID, keyID)
+	if err := result.Error; err != nil {
+		log.WithContext(ctx).Errorf("failed to delete setup key from the store: %s", err)
+		return status.Errorf(status.Internal, "failed to delete setup key from store")
+	}
+
+	if result.RowsAffected == 0 {
+		return status.Errorf(status.NotFound, "setup key not found")
+	}
+
+	return nil
+}
+
 // GetAccountNameServerGroups retrieves name server groups for an account.
 func (s *SqlStore) GetAccountNameServerGroups(ctx context.Context, lockStrength LockingStrength, accountID string) ([]*nbdns.NameServerGroup, error) {
 	var nsGroups []*nbdns.NameServerGroup
@@ -1571,7 +1576,6 @@
 	return nsGroup, nil
 }
 
-<<<<<<< HEAD
 // SaveNameServerGroup saves a name server group to the database.
 func (s *SqlStore) SaveNameServerGroup(ctx context.Context, lockStrength LockingStrength, nameServerGroup *nbdns.NameServerGroup) error {
 	result := s.db.WithContext(ctx).Clauses(clause.Locking{Strength: string(lockStrength)}).Save(nameServerGroup)
@@ -1581,15 +1585,6 @@
 	}
 	return nil
 }
-=======
-func (s *SqlStore) DeleteSetupKey(ctx context.Context, accountID, keyID string) error {
-	return deleteRecordByID[SetupKey](s.db.WithContext(ctx), LockingStrengthUpdate, keyID, accountID)
-}
-
-// getRecords retrieves records from the database based on the account ID.
-func getRecords[T any](db *gorm.DB, lockStrength LockingStrength, accountID string) ([]T, error) {
-	var record []T
->>>>>>> 39c99781
 
 // DeleteNameServerGroup deletes a name server group from the database.
 func (s *SqlStore) DeleteNameServerGroup(ctx context.Context, lockStrength LockingStrength, accountID, nameServerGroupID string) error {
@@ -1607,7 +1602,7 @@
 }
 
 // GetPATByID retrieves a personal access token by its ID and user ID.
-func (s *SqlStore) GetPATByID(ctx context.Context, lockStrength LockingStrength, patID string, userID string) (*PersonalAccessToken, error) {
+func (s *SqlStore) GetPATByID(ctx context.Context, lockStrength LockingStrength, userID string, patID string) (*PersonalAccessToken, error) {
 	var pat PersonalAccessToken
 	result := s.db.WithContext(ctx).Clauses(clause.Locking{Strength: string(lockStrength)}).
 		First(&pat, "id = ? AND user_id = ?", patID, userID)
@@ -1620,6 +1615,18 @@
 	}
 
 	return &pat, nil
+}
+
+// GetUserPATs retrieves personal access tokens for a user.
+func (s *SqlStore) GetUserPATs(ctx context.Context, lockStrength LockingStrength, userID string) ([]*PersonalAccessToken, error) {
+	var pats []*PersonalAccessToken
+	result := s.db.WithContext(ctx).Clauses(clause.Locking{Strength: string(lockStrength)}).Find(&pats, "user_id = ?", userID)
+	if err := result.Error; err != nil {
+		log.WithContext(ctx).Errorf("failed to get user PAT's from the store: %s", err)
+		return nil, status.Errorf(status.Internal, "failed to get user PAT's from store")
+	}
+
+	return pats, nil
 }
 
 // SavePAT saves a personal access token to the database.
@@ -1629,7 +1636,6 @@
 		log.WithContext(ctx).Errorf("failed to save PAT to the store: %s", err)
 		return status.Errorf(status.Internal, "failed to save PAT to store")
 	}
-<<<<<<< HEAD
 
 	return nil
 }
@@ -1645,24 +1651,6 @@
 
 	if result.RowsAffected == 0 {
 		return status.Errorf(status.NotFound, "PAT not found")
-=======
-	return &record, nil
-}
-
-// deleteRecordByID deletes a record by its ID and account ID from the database.
-func deleteRecordByID[T any](db *gorm.DB, lockStrength LockingStrength, recordID, accountID string) error {
-	var record T
-	result := db.Clauses(clause.Locking{Strength: string(lockStrength)}).Delete(record, accountAndIDQueryCondition, accountID, recordID)
-	if err := result.Error; err != nil {
-		parts := strings.Split(fmt.Sprintf("%T", record), ".")
-		recordType := parts[len(parts)-1]
-
-		return status.Errorf(status.Internal, "failed to delete %s from store: %v", recordType, err)
-	}
-
-	if result.RowsAffected == 0 {
-		return status.Errorf(status.NotFound, "record not found")
->>>>>>> 39c99781
 	}
 
 	return nil
