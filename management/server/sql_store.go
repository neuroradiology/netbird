package server

import (
	"context"
	"encoding/json"
	"errors"
	"fmt"
	"net"
	"os"
	"path/filepath"
	"runtime"
	"runtime/debug"
	"strconv"
	"strings"
	"sync"
	"time"

	log "github.com/sirupsen/logrus"
	"gorm.io/driver/postgres"
	"gorm.io/driver/sqlite"
	"gorm.io/gorm"
	"gorm.io/gorm/clause"
	"gorm.io/gorm/logger"

	nbdns "github.com/netbirdio/netbird/dns"
	"github.com/netbirdio/netbird/management/server/account"
	nbgroup "github.com/netbirdio/netbird/management/server/group"
	nbpeer "github.com/netbirdio/netbird/management/server/peer"
	"github.com/netbirdio/netbird/management/server/posture"
	"github.com/netbirdio/netbird/management/server/status"
	"github.com/netbirdio/netbird/management/server/telemetry"
	"github.com/netbirdio/netbird/route"
)

const (
	storeSqliteFileName        = "store.db"
	idQueryCondition           = "id = ?"
	keyQueryCondition          = "key = ?"
	accountAndIDQueryCondition = "account_id = ? and id = ?"
	accountIDCondition         = "account_id = ?"
	peerNotFoundFMT            = "peer %s not found"
)

// SqlStore represents an account storage backed by a Sql DB persisted to disk
type SqlStore struct {
	db                *gorm.DB
	resourceLocks     sync.Map
	globalAccountLock sync.Mutex
	metrics           telemetry.AppMetrics
	installationPK    int
	storeEngine       StoreEngine
}

type installation struct {
	ID                  uint `gorm:"primaryKey"`
	InstallationIDValue string
}

type migrationFunc func(*gorm.DB) error

// NewSqlStore creates a new SqlStore instance.
func NewSqlStore(ctx context.Context, db *gorm.DB, storeEngine StoreEngine, metrics telemetry.AppMetrics) (*SqlStore, error) {
	sql, err := db.DB()
	if err != nil {
		return nil, err
	}

	conns, err := strconv.Atoi(os.Getenv("NB_SQL_MAX_OPEN_CONNS"))
	if err != nil {
		conns = runtime.NumCPU()
	}

	if storeEngine == SqliteStoreEngine {
		if err == nil {
			log.WithContext(ctx).Warnf("setting NB_SQL_MAX_OPEN_CONNS is not supported for sqlite, using default value 1")
		}
		conns = 1
	}

	sql.SetMaxOpenConns(conns)

	log.WithContext(ctx).Infof("Set max open db connections to %d", conns)

	if err := migrate(ctx, db); err != nil {
		return nil, fmt.Errorf("migrate: %w", err)
	}
	err = db.AutoMigrate(
		&SetupKey{}, &nbpeer.Peer{}, &User{}, &PersonalAccessToken{}, &nbgroup.Group{},
		&Account{}, &Policy{}, &PolicyRule{}, &route.Route{}, &nbdns.NameServerGroup{},
		&installation{}, &account.ExtraSettings{}, &posture.Checks{}, &nbpeer.NetworkAddress{},
	)
	if err != nil {
		return nil, fmt.Errorf("auto migrate: %w", err)
	}

	return &SqlStore{db: db, storeEngine: storeEngine, metrics: metrics, installationPK: 1}, nil
}

// AcquireGlobalLock acquires global lock across all the accounts and returns a function that releases the lock
func (s *SqlStore) AcquireGlobalLock(ctx context.Context) (unlock func()) {
	log.WithContext(ctx).Tracef("acquiring global lock")
	start := time.Now()
	s.globalAccountLock.Lock()

	unlock = func() {
		s.globalAccountLock.Unlock()
		log.WithContext(ctx).Tracef("released global lock in %v", time.Since(start))
	}

	took := time.Since(start)
	log.WithContext(ctx).Tracef("took %v to acquire global lock", took)
	if s.metrics != nil {
		s.metrics.StoreMetrics().CountGlobalLockAcquisitionDuration(took)
	}

	return unlock
}

// AcquireWriteLockByUID acquires an ID lock for writing to a resource and returns a function that releases the lock
func (s *SqlStore) AcquireWriteLockByUID(ctx context.Context, uniqueID string) (unlock func()) {
	log.WithContext(ctx).Tracef("acquiring write lock for ID %s", uniqueID)

	start := time.Now()
	value, _ := s.resourceLocks.LoadOrStore(uniqueID, &sync.RWMutex{})
	mtx := value.(*sync.RWMutex)
	mtx.Lock()

	unlock = func() {
		mtx.Unlock()
		log.WithContext(ctx).Tracef("released write lock for ID %s in %v", uniqueID, time.Since(start))
	}

	return unlock
}

// AcquireReadLockByUID acquires an ID lock for writing to a resource and returns a function that releases the lock
func (s *SqlStore) AcquireReadLockByUID(ctx context.Context, uniqueID string) (unlock func()) {
	log.WithContext(ctx).Tracef("acquiring read lock for ID %s", uniqueID)

	start := time.Now()
	value, _ := s.resourceLocks.LoadOrStore(uniqueID, &sync.RWMutex{})
	mtx := value.(*sync.RWMutex)
	mtx.RLock()

	unlock = func() {
		mtx.RUnlock()
		log.WithContext(ctx).Tracef("released read lock for ID %s in %v", uniqueID, time.Since(start))
	}

	return unlock
}

func (s *SqlStore) SaveAccount(ctx context.Context, account *Account) error {
	start := time.Now()
	defer func() {
		elapsed := time.Since(start)
		if elapsed > 1*time.Second {
			log.WithContext(ctx).Tracef("SaveAccount for account %s exceeded 1s, took: %v", account.Id, elapsed)
		}
	}()

	// todo: remove this check after the issue is resolved
	s.checkAccountDomainBeforeSave(ctx, account.Id, account.Domain)

	generateAccountSQLTypes(account)

	err := s.db.Transaction(func(tx *gorm.DB) error {
		result := tx.Select(clause.Associations).Delete(account.Policies, "account_id = ?", account.Id)
		if result.Error != nil {
			return result.Error
		}

		result = tx.Select(clause.Associations).Delete(account.UsersG, "account_id = ?", account.Id)
		if result.Error != nil {
			return result.Error
		}

		result = tx.Select(clause.Associations).Delete(account)
		if result.Error != nil {
			return result.Error
		}

		result = tx.
			Session(&gorm.Session{FullSaveAssociations: true}).
			Clauses(clause.OnConflict{UpdateAll: true}).
			Create(account)
		if result.Error != nil {
			return result.Error
		}
		return nil
	})

	took := time.Since(start)
	if s.metrics != nil {
		s.metrics.StoreMetrics().CountPersistenceDuration(took)
	}
	log.WithContext(ctx).Debugf("took %d ms to persist an account to the store", took.Milliseconds())

	return err
}

// generateAccountSQLTypes generates the GORM compatible types for the account
func generateAccountSQLTypes(account *Account) {
	for _, key := range account.SetupKeys {
		account.SetupKeysG = append(account.SetupKeysG, *key)
	}

	for id, peer := range account.Peers {
		peer.ID = id
		account.PeersG = append(account.PeersG, *peer)
	}

	for id, user := range account.Users {
		user.Id = id
		for id, pat := range user.PATs {
			pat.ID = id
			user.PATsG = append(user.PATsG, *pat)
		}
		account.UsersG = append(account.UsersG, *user)
	}

	for id, group := range account.Groups {
		group.ID = id
		account.GroupsG = append(account.GroupsG, *group)
	}

	for id, route := range account.Routes {
		route.ID = id
		account.RoutesG = append(account.RoutesG, *route)
	}

	for id, ns := range account.NameServerGroups {
		ns.ID = id
		account.NameServerGroupsG = append(account.NameServerGroupsG, *ns)
	}
}

// checkAccountDomainBeforeSave temporary method to troubleshoot an issue with domains getting blank
func (s *SqlStore) checkAccountDomainBeforeSave(ctx context.Context, accountID, newDomain string) {
	var acc Account
	var domain string
	result := s.db.Model(&acc).Select("domain").Where(idQueryCondition, accountID).First(&domain)
	if result.Error != nil {
		if !errors.Is(result.Error, gorm.ErrRecordNotFound) {
			log.WithContext(ctx).Errorf("error when getting account %s from the store to check domain: %s", accountID, result.Error)
		}
		return
	}
	if domain != "" && newDomain == "" {
		log.WithContext(ctx).Warnf("saving an account with empty domain when there was a domain set. Previous domain %s, Account ID: %s, Trace: %s", domain, accountID, debug.Stack())
	}
}

func (s *SqlStore) DeleteAccount(ctx context.Context, account *Account) error {
	start := time.Now()

	err := s.db.Transaction(func(tx *gorm.DB) error {
		result := tx.Select(clause.Associations).Delete(account.Policies, "account_id = ?", account.Id)
		if result.Error != nil {
			return result.Error
		}

		result = tx.Select(clause.Associations).Delete(account.UsersG, "account_id = ?", account.Id)
		if result.Error != nil {
			return result.Error
		}

		result = tx.Select(clause.Associations).Delete(account)
		if result.Error != nil {
			return result.Error
		}

		return nil
	})

	took := time.Since(start)
	if s.metrics != nil {
		s.metrics.StoreMetrics().CountPersistenceDuration(took)
	}
	log.WithContext(ctx).Debugf("took %d ms to delete an account to the store", took.Milliseconds())

	return err
}

func (s *SqlStore) SaveInstallationID(_ context.Context, ID string) error {
	installation := installation{InstallationIDValue: ID}
	installation.ID = uint(s.installationPK)

	return s.db.Clauses(clause.OnConflict{UpdateAll: true}).Create(&installation).Error
}

func (s *SqlStore) GetInstallationID() string {
	var installation installation

	if result := s.db.First(&installation, idQueryCondition, s.installationPK); result.Error != nil {
		return ""
	}

	return installation.InstallationIDValue
}

func (s *SqlStore) SavePeer(ctx context.Context, accountID string, peer *nbpeer.Peer) error {
	// To maintain data integrity, we create a copy of the peer's to prevent unintended updates to other fields.
	peerCopy := peer.Copy()
	peerCopy.AccountID = accountID

	err := s.db.Transaction(func(tx *gorm.DB) error {
		// check if peer exists before saving
		var peerID string
		result := tx.Model(&nbpeer.Peer{}).Select("id").Find(&peerID, accountAndIDQueryCondition, accountID, peer.ID)
		if result.Error != nil {
			return result.Error
		}

		if peerID == "" {
			return status.Errorf(status.NotFound, peerNotFoundFMT, peer.ID)
		}

		result = tx.Model(&nbpeer.Peer{}).Where(accountAndIDQueryCondition, accountID, peer.ID).Save(peerCopy)
		if result.Error != nil {
			return result.Error
		}

		return nil
	})

	if err != nil {
		return err
	}

	return nil
}

func (s *SqlStore) UpdateAccountDomainAttributes(ctx context.Context, accountID string, domain string, category string, isPrimaryDomain bool) error {
	accountCopy := Account{
		Domain:                 domain,
		DomainCategory:         category,
		IsDomainPrimaryAccount: isPrimaryDomain,
	}

	fieldsToUpdate := []string{"domain", "domain_category", "is_domain_primary_account"}
	result := s.db.Model(&Account{}).
		Select(fieldsToUpdate).
		Where(idQueryCondition, accountID).
		Updates(&accountCopy)
	if result.Error != nil {
		return result.Error
	}

	if result.RowsAffected == 0 {
		return status.Errorf(status.NotFound, "account %s", accountID)
	}

	return nil
}

func (s *SqlStore) SavePeerStatus(accountID, peerID string, peerStatus nbpeer.PeerStatus) error {
	var peerCopy nbpeer.Peer
	peerCopy.Status = &peerStatus

	fieldsToUpdate := []string{
		"peer_status_last_seen", "peer_status_connected",
		"peer_status_login_expired", "peer_status_required_approval",
	}
	result := s.db.Model(&nbpeer.Peer{}).
		Select(fieldsToUpdate).
		Where(accountAndIDQueryCondition, accountID, peerID).
		Updates(&peerCopy)
	if result.Error != nil {
		return result.Error
	}

	if result.RowsAffected == 0 {
		return status.Errorf(status.NotFound, peerNotFoundFMT, peerID)
	}

	return nil
}

func (s *SqlStore) SavePeerLocation(accountID string, peerWithLocation *nbpeer.Peer) error {
	// To maintain data integrity, we create a copy of the peer's location to prevent unintended updates to other fields.
	var peerCopy nbpeer.Peer
	// Since the location field has been migrated to JSON serialization,
	// updating the struct ensures the correct data format is inserted into the database.
	peerCopy.Location = peerWithLocation.Location

	result := s.db.Model(&nbpeer.Peer{}).
		Where(accountAndIDQueryCondition, accountID, peerWithLocation.ID).
		Updates(peerCopy)

	if result.Error != nil {
		return result.Error
	}

	if result.RowsAffected == 0 {
		return status.Errorf(status.NotFound, peerNotFoundFMT, peerWithLocation.ID)
	}

	return nil
}

// SaveUsers saves the given list of users to the database.
// It updates existing users if a conflict occurs.
func (s *SqlStore) SaveUsers(accountID string, users map[string]*User) error {
	usersToSave := make([]User, 0, len(users))
	for _, user := range users {
		user.AccountID = accountID
		for id, pat := range user.PATs {
			pat.ID = id
			user.PATsG = append(user.PATsG, *pat)
		}
		usersToSave = append(usersToSave, *user)
	}
	err := s.db.Session(&gorm.Session{FullSaveAssociations: true}).
		Clauses(clause.OnConflict{UpdateAll: true}).
		Create(&usersToSave).Error
	if err != nil {
		return status.Errorf(status.Internal, "failed to save users to store: %v", err)
	}

	return nil
}

// SaveUser saves the given user to the database.
func (s *SqlStore) SaveUser(ctx context.Context, lockStrength LockingStrength, user *User) error {
	result := s.db.Clauses(clause.Locking{Strength: string(lockStrength)}).Save(user)
	if result.Error != nil {
		return status.Errorf(status.Internal, "failed to save user to store: %v", result.Error)
	}
	return nil
}

// SaveGroups saves the given list of groups to the database.
func (s *SqlStore) SaveGroups(ctx context.Context, lockStrength LockingStrength, groups []*nbgroup.Group) error {
	if len(groups) == 0 {
		return nil
	}

	result := s.db.Clauses(clause.Locking{Strength: string(lockStrength)}).Save(&groups)
	if result.Error != nil {
		return status.Errorf(status.Internal, "failed to save groups to store: %v", result.Error)
	}
	return nil
}

// DeleteHashedPAT2TokenIDIndex is noop in SqlStore
func (s *SqlStore) DeleteHashedPAT2TokenIDIndex(hashedToken string) error {
	return nil
}

// DeleteTokenID2UserIDIndex is noop in SqlStore
func (s *SqlStore) DeleteTokenID2UserIDIndex(tokenID string) error {
	return nil
}

func (s *SqlStore) GetAccountByPrivateDomain(ctx context.Context, domain string) (*Account, error) {
	accountID, err := s.GetAccountIDByPrivateDomain(ctx, LockingStrengthShare, domain)
	if err != nil {
		return nil, err
	}

	// TODO:  rework to not call GetAccount
	return s.GetAccount(ctx, accountID)
}

func (s *SqlStore) GetAccountIDByPrivateDomain(ctx context.Context, lockStrength LockingStrength, domain string) (string, error) {
	var accountID string
	result := s.db.Clauses(clause.Locking{Strength: string(lockStrength)}).Model(&Account{}).Select("id").
		Where("domain = ? and is_domain_primary_account = ? and domain_category = ?",
			strings.ToLower(domain), true, PrivateCategory,
		).First(&accountID)
	if result.Error != nil {
		if errors.Is(result.Error, gorm.ErrRecordNotFound) {
			return "", status.Errorf(status.NotFound, "account not found: provided domain is not registered or is not private")
		}
		log.WithContext(ctx).Errorf("error when getting account from the store: %s", result.Error)
		return "", status.NewGetAccountFromStoreError(result.Error)
	}

	return accountID, nil
}

func (s *SqlStore) GetAccountBySetupKey(ctx context.Context, setupKey string) (*Account, error) {
	var key SetupKey
	result := s.db.Select("account_id").First(&key, keyQueryCondition, setupKey)
	if result.Error != nil {
		if errors.Is(result.Error, gorm.ErrRecordNotFound) {
			return nil, status.NewSetupKeyNotFoundError(setupKey)
		}
		log.WithContext(ctx).Errorf("failed to get account by setup key from store: %v", result.Error)
		return nil, status.Errorf(status.Internal, "failed to get account by setup key from store")
	}

	if key.AccountID == "" {
		return nil, status.Errorf(status.NotFound, "account not found: index lookup failed")
	}

	return s.GetAccount(ctx, key.AccountID)
}

func (s *SqlStore) GetTokenIDByHashedToken(ctx context.Context, hashedToken string) (string, error) {
	var token PersonalAccessToken
	result := s.db.First(&token, "hashed_token = ?", hashedToken)
	if result.Error != nil {
		if errors.Is(result.Error, gorm.ErrRecordNotFound) {
			return "", status.Errorf(status.NotFound, "account not found: index lookup failed")
		}
		log.WithContext(ctx).Errorf("error when getting token from the store: %s", result.Error)
		return "", status.NewGetAccountFromStoreError(result.Error)
	}

	return token.ID, nil
}

func (s *SqlStore) GetUserByTokenID(ctx context.Context, tokenID string) (*User, error) {
	var token PersonalAccessToken
	result := s.db.First(&token, idQueryCondition, tokenID)
	if result.Error != nil {
		if errors.Is(result.Error, gorm.ErrRecordNotFound) {
			return nil, status.Errorf(status.NotFound, "account not found: index lookup failed")
		}
		log.WithContext(ctx).Errorf("error when getting token from the store: %s", result.Error)
		return nil, status.NewGetAccountFromStoreError(result.Error)
	}

	if token.UserID == "" {
		return nil, status.Errorf(status.NotFound, "account not found: index lookup failed")
	}

	var user User
	result = s.db.Preload("PATsG").First(&user, idQueryCondition, token.UserID)
	if result.Error != nil {
		return nil, status.Errorf(status.NotFound, "account not found: index lookup failed")
	}

	user.PATs = make(map[string]*PersonalAccessToken, len(user.PATsG))
	for _, pat := range user.PATsG {
		user.PATs[pat.ID] = pat.Copy()
	}

	return &user, nil
}

func (s *SqlStore) GetUserByUserID(ctx context.Context, lockStrength LockingStrength, userID string) (*User, error) {
	var user User
	result := s.db.Clauses(clause.Locking{Strength: string(lockStrength)}).
		Preload(clause.Associations).First(&user, idQueryCondition, userID)
	if result.Error != nil {
		if errors.Is(result.Error, gorm.ErrRecordNotFound) {
			return nil, status.NewUserNotFoundError(userID)
		}
		return nil, status.NewGetUserFromStoreError()
	}

	return &user, nil
}

func (s *SqlStore) GetAccountUsers(ctx context.Context, lockStrength LockingStrength, accountID string) ([]*User, error) {
	var users []*User
	result := s.db.Clauses(clause.Locking{Strength: string(lockStrength)}).Find(&users, accountIDCondition, accountID)
	if result.Error != nil {
		if errors.Is(result.Error, gorm.ErrRecordNotFound) {
			return nil, status.Errorf(status.NotFound, "accountID not found: index lookup failed")
		}
		log.WithContext(ctx).Errorf("error when getting users from the store: %s", result.Error)
		return nil, status.Errorf(status.Internal, "issue getting users from store")
	}

	return users, nil
}

func (s *SqlStore) GetAccountGroups(ctx context.Context, lockStrength LockingStrength, accountID string) ([]*nbgroup.Group, error) {
	var groups []*nbgroup.Group
<<<<<<< HEAD
	result := s.db.WithContext(ctx).Clauses(clause.Locking{Strength: string(lockStrength)}).Find(&groups, accountIDCondition, accountID)
=======
	result := s.db.Clauses(clause.Locking{Strength: string(lockStrength)}).Find(&groups, accountIDCondition, accountID)
>>>>>>> 6cb697ee
	if result.Error != nil {
		if errors.Is(result.Error, gorm.ErrRecordNotFound) {
			return nil, status.Errorf(status.NotFound, "accountID not found: index lookup failed")
		}
		log.WithContext(ctx).Errorf("failed to get account groups from the store: %s", result.Error)
		return nil, status.Errorf(status.Internal, "failed to get account groups from the store")
	}

	return groups, nil
}

func (s *SqlStore) GetAllAccounts(ctx context.Context) (all []*Account) {
	var accounts []Account
	result := s.db.Find(&accounts)
	if result.Error != nil {
		return all
	}

	for _, account := range accounts {
		if acc, err := s.GetAccount(ctx, account.Id); err == nil {
			all = append(all, acc)
		}
	}

	return all
}

func (s *SqlStore) GetAccount(ctx context.Context, accountID string) (*Account, error) {
	start := time.Now()
	defer func() {
		elapsed := time.Since(start)
		if elapsed > 1*time.Second {
			log.WithContext(ctx).Tracef("GetAccount for account %s exceeded 1s, took: %v", accountID, elapsed)
		}
	}()

	var account Account
	result := s.db.Model(&account).
		Preload("UsersG.PATsG"). // have to be specifies as this is nester reference
		Preload(clause.Associations).
		First(&account, idQueryCondition, accountID)
	if result.Error != nil {
		log.WithContext(ctx).Errorf("error when getting account %s from the store: %s", accountID, result.Error)
		if errors.Is(result.Error, gorm.ErrRecordNotFound) {
			return nil, status.NewAccountNotFoundError(accountID)
		}
		return nil, status.NewGetAccountFromStoreError(result.Error)
	}

	// we have to manually preload policy rules as it seems that gorm preloading doesn't do it for us
	for i, policy := range account.Policies {
		var rules []*PolicyRule
		err := s.db.Model(&PolicyRule{}).Find(&rules, "policy_id = ?", policy.ID).Error
		if err != nil {
			return nil, status.Errorf(status.NotFound, "rule not found")
		}
		account.Policies[i].Rules = rules
	}

	account.SetupKeys = make(map[string]*SetupKey, len(account.SetupKeysG))
	for _, key := range account.SetupKeysG {
		account.SetupKeys[key.Key] = key.Copy()
	}
	account.SetupKeysG = nil

	account.Peers = make(map[string]*nbpeer.Peer, len(account.PeersG))
	for _, peer := range account.PeersG {
		account.Peers[peer.ID] = peer.Copy()
	}
	account.PeersG = nil

	account.Users = make(map[string]*User, len(account.UsersG))
	for _, user := range account.UsersG {
		user.PATs = make(map[string]*PersonalAccessToken, len(user.PATs))
		for _, pat := range user.PATsG {
			user.PATs[pat.ID] = pat.Copy()
		}
		account.Users[user.Id] = user.Copy()
	}
	account.UsersG = nil

	account.Groups = make(map[string]*nbgroup.Group, len(account.GroupsG))
	for _, group := range account.GroupsG {
		account.Groups[group.ID] = group.Copy()
	}
	account.GroupsG = nil

	account.Routes = make(map[route.ID]*route.Route, len(account.RoutesG))
	for _, route := range account.RoutesG {
		account.Routes[route.ID] = route.Copy()
	}
	account.RoutesG = nil

	account.NameServerGroups = make(map[string]*nbdns.NameServerGroup, len(account.NameServerGroupsG))
	for _, ns := range account.NameServerGroupsG {
		account.NameServerGroups[ns.ID] = ns.Copy()
	}
	account.NameServerGroupsG = nil

	return &account, nil
}

func (s *SqlStore) GetAccountByUser(ctx context.Context, userID string) (*Account, error) {
	var user User
	result := s.db.Select("account_id").First(&user, idQueryCondition, userID)
	if result.Error != nil {
		if errors.Is(result.Error, gorm.ErrRecordNotFound) {
			return nil, status.Errorf(status.NotFound, "account not found: index lookup failed")
		}
		return nil, status.NewGetAccountFromStoreError(result.Error)
	}

	if user.AccountID == "" {
		return nil, status.Errorf(status.NotFound, "account not found: index lookup failed")
	}

	return s.GetAccount(ctx, user.AccountID)
}

func (s *SqlStore) GetAccountByPeerID(ctx context.Context, peerID string) (*Account, error) {
	var peer nbpeer.Peer
	result := s.db.Select("account_id").First(&peer, idQueryCondition, peerID)
	if result.Error != nil {
		if errors.Is(result.Error, gorm.ErrRecordNotFound) {
			return nil, status.Errorf(status.NotFound, "account not found: index lookup failed")
		}
		return nil, status.NewGetAccountFromStoreError(result.Error)
	}

	if peer.AccountID == "" {
		return nil, status.Errorf(status.NotFound, "account not found: index lookup failed")
	}

	return s.GetAccount(ctx, peer.AccountID)
}

func (s *SqlStore) GetAccountByPeerPubKey(ctx context.Context, peerKey string) (*Account, error) {
	var peer nbpeer.Peer
	result := s.db.Select("account_id").First(&peer, keyQueryCondition, peerKey)
	if result.Error != nil {
		if errors.Is(result.Error, gorm.ErrRecordNotFound) {
			return nil, status.Errorf(status.NotFound, "account not found: index lookup failed")
		}
		return nil, status.NewGetAccountFromStoreError(result.Error)
	}

	if peer.AccountID == "" {
		return nil, status.Errorf(status.NotFound, "account not found: index lookup failed")
	}

	return s.GetAccount(ctx, peer.AccountID)
}

func (s *SqlStore) GetAccountIDByPeerPubKey(ctx context.Context, peerKey string) (string, error) {
	var peer nbpeer.Peer
	var accountID string
	result := s.db.Model(&peer).Select("account_id").Where(keyQueryCondition, peerKey).First(&accountID)
	if result.Error != nil {
		if errors.Is(result.Error, gorm.ErrRecordNotFound) {
			return "", status.Errorf(status.NotFound, "account not found: index lookup failed")
		}
		return "", status.NewGetAccountFromStoreError(result.Error)
	}

	return accountID, nil
}

func (s *SqlStore) GetAccountIDByUserID(userID string) (string, error) {
	var accountID string
	result := s.db.Model(&User{}).Select("account_id").Where(idQueryCondition, userID).First(&accountID)
	if result.Error != nil {
		if errors.Is(result.Error, gorm.ErrRecordNotFound) {
			return "", status.Errorf(status.NotFound, "account not found: index lookup failed")
		}
		return "", status.NewGetAccountFromStoreError(result.Error)
	}

	return accountID, nil
}

func (s *SqlStore) GetAccountIDBySetupKey(ctx context.Context, setupKey string) (string, error) {
	var accountID string
	result := s.db.Model(&SetupKey{}).Select("account_id").Where(keyQueryCondition, setupKey).First(&accountID)
	if result.Error != nil {
		if errors.Is(result.Error, gorm.ErrRecordNotFound) {
			return "", status.NewSetupKeyNotFoundError(setupKey)
		}
		log.WithContext(ctx).Errorf("failed to get account ID by setup key from store: %v", result.Error)
		return "", status.Errorf(status.Internal, "failed to get account ID by setup key from store")
	}

	if accountID == "" {
		return "", status.Errorf(status.NotFound, "account not found: index lookup failed")
	}

	return accountID, nil
}

func (s *SqlStore) GetTakenIPs(ctx context.Context, lockStrength LockingStrength, accountID string) ([]net.IP, error) {
	var ipJSONStrings []string

	// Fetch the IP addresses as JSON strings
	result := s.db.Clauses(clause.Locking{Strength: string(lockStrength)}).Model(&nbpeer.Peer{}).
		Where("account_id = ?", accountID).
		Pluck("ip", &ipJSONStrings)
	if result.Error != nil {
		if errors.Is(result.Error, gorm.ErrRecordNotFound) {
			return nil, status.Errorf(status.NotFound, "no peers found for the account")
		}
		return nil, status.Errorf(status.Internal, "issue getting IPs from store: %s", result.Error)
	}

	// Convert the JSON strings to net.IP objects
	ips := make([]net.IP, len(ipJSONStrings))
	for i, ipJSON := range ipJSONStrings {
		var ip net.IP
		if err := json.Unmarshal([]byte(ipJSON), &ip); err != nil {
			return nil, status.Errorf(status.Internal, "issue parsing IP JSON from store")
		}
		ips[i] = ip
	}

	return ips, nil
}

func (s *SqlStore) GetPeerLabelsInAccount(ctx context.Context, lockStrength LockingStrength, accountID string) ([]string, error) {
	var labels []string
	result := s.db.Clauses(clause.Locking{Strength: string(lockStrength)}).Model(&nbpeer.Peer{}).
		Where("account_id = ?", accountID).
		Pluck("dns_label", &labels)

	if result.Error != nil {
		if errors.Is(result.Error, gorm.ErrRecordNotFound) {
			return nil, status.Errorf(status.NotFound, "no peers found for the account")
		}
		log.WithContext(ctx).Errorf("error when getting dns labels from the store: %s", result.Error)
		return nil, status.Errorf(status.Internal, "issue getting dns labels from store: %s", result.Error)
	}

	return labels, nil
}

func (s *SqlStore) GetAccountNetwork(ctx context.Context, lockStrength LockingStrength, accountID string) (*Network, error) {
	var accountNetwork AccountNetwork
	if err := s.db.Model(&Account{}).Where(idQueryCondition, accountID).First(&accountNetwork).Error; err != nil {
		if errors.Is(err, gorm.ErrRecordNotFound) {
			return nil, status.NewAccountNotFoundError(accountID)
		}
		return nil, status.Errorf(status.Internal, "issue getting network from store: %s", err)
	}
	return accountNetwork.Network, nil
}

func (s *SqlStore) GetPeerByPeerPubKey(ctx context.Context, lockStrength LockingStrength, peerKey string) (*nbpeer.Peer, error) {
	var peer nbpeer.Peer
	result := s.db.Clauses(clause.Locking{Strength: string(lockStrength)}).First(&peer, keyQueryCondition, peerKey)
	if result.Error != nil {
		if errors.Is(result.Error, gorm.ErrRecordNotFound) {
			return nil, status.Errorf(status.NotFound, "peer not found")
		}
		return nil, status.Errorf(status.Internal, "issue getting peer from store: %s", result.Error)
	}

	return &peer, nil
}

func (s *SqlStore) GetAccountSettings(ctx context.Context, lockStrength LockingStrength, accountID string) (*Settings, error) {
	var accountSettings AccountSettings
	if err := s.db.Clauses(clause.Locking{Strength: string(lockStrength)}).Model(&Account{}).Where(idQueryCondition, accountID).First(&accountSettings).Error; err != nil {
		if errors.Is(err, gorm.ErrRecordNotFound) {
			return nil, status.Errorf(status.NotFound, "settings not found")
		}
		return nil, status.Errorf(status.Internal, "issue getting settings from store: %s", err)
	}
	return accountSettings.Settings, nil
}

// SaveUserLastLogin stores the last login time for a user in DB.
func (s *SqlStore) SaveUserLastLogin(ctx context.Context, accountID, userID string, lastLogin time.Time) error {
	var user User
	result := s.db.First(&user, accountAndIDQueryCondition, accountID, userID)
	if result.Error != nil {
		if errors.Is(result.Error, gorm.ErrRecordNotFound) {
			return status.NewUserNotFoundError(userID)
		}
		return status.NewGetUserFromStoreError()
	}
	user.LastLogin = lastLogin

	return s.db.Save(&user).Error
}

func (s *SqlStore) GetPostureCheckByChecksDefinition(accountID string, checks *posture.ChecksDefinition) (*posture.Checks, error) {
	definitionJSON, err := json.Marshal(checks)
	if err != nil {
		return nil, err
	}

	var postureCheck posture.Checks
	err = s.db.Where("account_id = ? AND checks = ?", accountID, string(definitionJSON)).First(&postureCheck).Error
	if err != nil {
		return nil, err
	}

	return &postureCheck, nil
}

// Close closes the underlying DB connection
func (s *SqlStore) Close(_ context.Context) error {
	sql, err := s.db.DB()
	if err != nil {
		return fmt.Errorf("get db: %w", err)
	}
	return sql.Close()
}

// GetStoreEngine returns underlying store engine
func (s *SqlStore) GetStoreEngine() StoreEngine {
	return s.storeEngine
}

// NewSqliteStore creates a new SQLite store.
func NewSqliteStore(ctx context.Context, dataDir string, metrics telemetry.AppMetrics) (*SqlStore, error) {
	storeStr := fmt.Sprintf("%s?cache=shared", storeSqliteFileName)
	if runtime.GOOS == "windows" {
		// Vo avoid `The process cannot access the file because it is being used by another process` on Windows
		storeStr = storeSqliteFileName
	}

	file := filepath.Join(dataDir, storeStr)
	db, err := gorm.Open(sqlite.Open(file), getGormConfig())
	if err != nil {
		return nil, err
	}

	return NewSqlStore(ctx, db, SqliteStoreEngine, metrics)
}

// NewPostgresqlStore creates a new Postgres store.
func NewPostgresqlStore(ctx context.Context, dsn string, metrics telemetry.AppMetrics) (*SqlStore, error) {
	db, err := gorm.Open(postgres.Open(dsn), getGormConfig())
	if err != nil {
		return nil, err
	}

	return NewSqlStore(ctx, db, PostgresStoreEngine, metrics)
}

func getGormConfig() *gorm.Config {
	return &gorm.Config{
		Logger:          logger.Default.LogMode(logger.Silent),
		CreateBatchSize: 400,
		PrepareStmt:     true,
	}
}

// newPostgresStore initializes a new Postgres store.
func newPostgresStore(ctx context.Context, metrics telemetry.AppMetrics) (Store, error) {
	dsn, ok := os.LookupEnv(postgresDsnEnv)
	if !ok {
		return nil, fmt.Errorf("%s is not set", postgresDsnEnv)
	}
	return NewPostgresqlStore(ctx, dsn, metrics)
}

// NewSqliteStoreFromFileStore restores a store from FileStore and stores SQLite DB in the file located in datadir.
func NewSqliteStoreFromFileStore(ctx context.Context, fileStore *FileStore, dataDir string, metrics telemetry.AppMetrics) (*SqlStore, error) {
	store, err := NewSqliteStore(ctx, dataDir, metrics)
	if err != nil {
		return nil, err
	}

	err = store.SaveInstallationID(ctx, fileStore.InstallationID)
	if err != nil {
		return nil, err
	}

	for _, account := range fileStore.GetAllAccounts(ctx) {
		err := store.SaveAccount(ctx, account)
		if err != nil {
			return nil, err
		}
	}

	return store, nil
}

// NewPostgresqlStoreFromSqlStore restores a store from SqlStore and stores Postgres DB.
func NewPostgresqlStoreFromSqlStore(ctx context.Context, sqliteStore *SqlStore, dsn string, metrics telemetry.AppMetrics) (*SqlStore, error) {
	store, err := NewPostgresqlStore(ctx, dsn, metrics)
	if err != nil {
		return nil, err
	}

	err = store.SaveInstallationID(ctx, sqliteStore.GetInstallationID())
	if err != nil {
		return nil, err
	}

	for _, account := range sqliteStore.GetAllAccounts(ctx) {
		err := store.SaveAccount(ctx, account)
		if err != nil {
			return nil, err
		}
	}

	return store, nil
}

func (s *SqlStore) GetSetupKeyBySecret(ctx context.Context, lockStrength LockingStrength, key string) (*SetupKey, error) {
	var setupKey SetupKey
	result := s.db.Clauses(clause.Locking{Strength: string(lockStrength)}).
		First(&setupKey, keyQueryCondition, key)
	if result.Error != nil {
		if errors.Is(result.Error, gorm.ErrRecordNotFound) {
			return nil, status.NewSetupKeyNotFoundError(key)
		}
		log.WithContext(ctx).Errorf("failed to get setup key by secret from store: %v", result.Error)
		return nil, status.Errorf(status.Internal, "failed to get setup key by secret from store")
	}
	return &setupKey, nil
}

func (s *SqlStore) IncrementSetupKeyUsage(ctx context.Context, setupKeyID string) error {
	result := s.db.Model(&SetupKey{}).
		Where(idQueryCondition, setupKeyID).
		Updates(map[string]interface{}{
			"used_times": gorm.Expr("used_times + 1"),
			"last_used":  time.Now(),
		})

	if result.Error != nil {
		return status.Errorf(status.Internal, "issue incrementing setup key usage count: %s", result.Error)
	}

	if result.RowsAffected == 0 {
		return status.NewSetupKeyNotFoundError(setupKeyID)
	}

	return nil
}

func (s *SqlStore) AddPeerToAllGroup(ctx context.Context, accountID string, peerID string) error {
	var group nbgroup.Group
	result := s.db.Where("account_id = ? AND name = ?", accountID, "All").First(&group)
	if result.Error != nil {
		if errors.Is(result.Error, gorm.ErrRecordNotFound) {
			return status.Errorf(status.NotFound, "group 'All' not found for account")
		}
		return status.Errorf(status.Internal, "issue finding group 'All': %s", result.Error)
	}

	for _, existingPeerID := range group.Peers {
		if existingPeerID == peerID {
			return nil
		}
	}

	group.Peers = append(group.Peers, peerID)

	if err := s.db.Save(&group).Error; err != nil {
		return status.Errorf(status.Internal, "issue updating group 'All': %s", err)
	}

	return nil
}

func (s *SqlStore) AddPeerToGroup(ctx context.Context, accountId string, peerId string, groupID string) error {
	var group nbgroup.Group
	result := s.db.Where(accountAndIDQueryCondition, accountId, groupID).First(&group)
	if result.Error != nil {
		if errors.Is(result.Error, gorm.ErrRecordNotFound) {
			return status.NewGroupNotFoundError(groupID)
		}

		return status.Errorf(status.Internal, "issue finding group: %s", result.Error)
	}

	for _, existingPeerID := range group.Peers {
		if existingPeerID == peerId {
			return nil
		}
	}

	group.Peers = append(group.Peers, peerId)

	if err := s.db.Save(&group).Error; err != nil {
		return status.Errorf(status.Internal, "issue updating group: %s", err)
	}

	return nil
}

// GetUserPeers retrieves peers for a user.
func (s *SqlStore) GetUserPeers(ctx context.Context, lockStrength LockingStrength, accountID, userID string) ([]*nbpeer.Peer, error) {
	return getRecords[*nbpeer.Peer](s.db.Where("user_id = ?", userID), lockStrength, accountID)
}

func (s *SqlStore) AddPeerToAccount(ctx context.Context, peer *nbpeer.Peer) error {
	if err := s.db.Create(peer).Error; err != nil {
		return status.Errorf(status.Internal, "issue adding peer to account: %s", err)
	}

	return nil
}

// GetPeerByID retrieves a peer by its ID and account ID.
func (s *SqlStore) GetPeerByID(ctx context.Context, lockStrength LockingStrength, accountID, peerID string) (*nbpeer.Peer, error) {
	var peer *nbpeer.Peer
	result := s.db.Clauses(clause.Locking{Strength: string(lockStrength)}).
		First(&peer, accountAndIDQueryCondition, accountID, peerID)
	if result.Error != nil {
		if errors.Is(result.Error, gorm.ErrRecordNotFound) {
			return nil, status.Errorf(status.NotFound, "peer not found")
		}
		log.WithContext(ctx).Errorf("failed to get peer from store: %s", result.Error)
		return nil, status.Errorf(status.Internal, "failed to get peer from store")
	}

	return peer, nil
}

func (s *SqlStore) IncrementNetworkSerial(ctx context.Context, lockStrength LockingStrength, accountId string) error {
	result := s.db.WithContext(ctx).Clauses(clause.Locking{Strength: string(lockStrength)}).
		Model(&Account{}).Where(idQueryCondition, accountId).Update("network_serial", gorm.Expr("network_serial + 1"))
	if result.Error != nil {
		return status.Errorf(status.Internal, "issue incrementing network serial count: %s", result.Error)
	}
	return nil
}

func (s *SqlStore) ExecuteInTransaction(ctx context.Context, operation func(store Store) error) error {
	tx := s.db.Begin()
	if tx.Error != nil {
		return tx.Error
	}
	repo := s.withTx(tx)
	err := operation(repo)
	if err != nil {
		tx.Rollback()
		return err
	}
	return tx.Commit().Error
}

func (s *SqlStore) withTx(tx *gorm.DB) Store {
	return &SqlStore{
		db:          tx,
		storeEngine: s.storeEngine,
	}
}

func (s *SqlStore) GetDB() *gorm.DB {
	return s.db
}

func (s *SqlStore) GetAccountDNSSettings(ctx context.Context, lockStrength LockingStrength, accountID string) (*DNSSettings, error) {
	var accountDNSSettings AccountDNSSettings
	result := s.db.Clauses(clause.Locking{Strength: string(lockStrength)}).Model(&Account{}).
		First(&accountDNSSettings, idQueryCondition, accountID)
	if result.Error != nil {
		if errors.Is(result.Error, gorm.ErrRecordNotFound) {
			return nil, status.Errorf(status.NotFound, "dns settings not found")
		}
		return nil, status.Errorf(status.Internal, "failed to get dns settings from store: %v", result.Error)
	}
	return &accountDNSSettings.DNSSettings, nil
}

// AccountExists checks whether an account exists by the given ID.
func (s *SqlStore) AccountExists(ctx context.Context, lockStrength LockingStrength, id string) (bool, error) {
	var accountID string
	result := s.db.Clauses(clause.Locking{Strength: string(lockStrength)}).Model(&Account{}).
		Select("id").First(&accountID, idQueryCondition, id)
	if result.Error != nil {
		if errors.Is(result.Error, gorm.ErrRecordNotFound) {
			return false, nil
		}
		return false, result.Error
	}

	return accountID != "", nil
}

// GetAccountDomainAndCategory retrieves the Domain and DomainCategory fields for an account based on the given accountID.
func (s *SqlStore) GetAccountDomainAndCategory(ctx context.Context, lockStrength LockingStrength, accountID string) (string, string, error) {
	var account Account
	result := s.db.Clauses(clause.Locking{Strength: string(lockStrength)}).Model(&Account{}).Select("domain", "domain_category").
		Where(idQueryCondition, accountID).First(&account)
	if result.Error != nil {
		if errors.Is(result.Error, gorm.ErrRecordNotFound) {
			return "", "", status.Errorf(status.NotFound, "account not found")
		}
		return "", "", status.Errorf(status.Internal, "failed to get domain category from store: %v", result.Error)
	}

	return account.Domain, account.DomainCategory, nil
}

// GetGroupByID retrieves a group by ID and account ID.
func (s *SqlStore) GetGroupByID(ctx context.Context, lockStrength LockingStrength, accountID, groupID string) (*nbgroup.Group, error) {
	var group *nbgroup.Group
	result := s.db.Clauses(clause.Locking{Strength: string(lockStrength)}).First(&group, accountAndIDQueryCondition, accountID, groupID)
	if err := result.Error; err != nil {
		if errors.Is(err, gorm.ErrRecordNotFound) {
			return nil, status.NewGroupNotFoundError(groupID)
		}
		log.WithContext(ctx).Errorf("failed to get group from store: %s", err)
		return nil, status.Errorf(status.Internal, "failed to get group from store")
	}

	return group, nil
}

// GetGroupByName retrieves a group by name and account ID.
func (s *SqlStore) GetGroupByName(ctx context.Context, lockStrength LockingStrength, accountID, groupName string) (*nbgroup.Group, error) {
	var group nbgroup.Group

	// TODO: This fix is accepted for now, but if we need to handle this more frequently
	// we may need to reconsider changing the types.
	query := s.db.Clauses(clause.Locking{Strength: string(lockStrength)}).Preload(clause.Associations)
	if s.storeEngine == PostgresStoreEngine {
		query = query.Order("json_array_length(peers::json) DESC")
	} else {
		query = query.Order("json_array_length(peers) DESC")
	}

	result := query.First(&group, "account_id = ? AND name = ?", accountID, groupName)
	if err := result.Error; err != nil {
		if errors.Is(result.Error, gorm.ErrRecordNotFound) {
			return nil, status.NewGroupNotFoundError(groupName)
		}
		log.WithContext(ctx).Errorf("failed to get group by name from store: %v", result.Error)
		return nil, status.Errorf(status.Internal, "failed to get group by name from store")
	}
	return &group, nil
}

// GetGroupsByIDs retrieves groups by their IDs and account ID.
func (s *SqlStore) GetGroupsByIDs(ctx context.Context, lockStrength LockingStrength, accountID string, groupIDs []string) (map[string]*nbgroup.Group, error) {
	var groups []*nbgroup.Group
	result := s.db.Clauses(clause.Locking{Strength: string(lockStrength)}).Find(&groups, "account_id = ? AND id in ?", accountID, groupIDs)
	if result.Error != nil {
		log.WithContext(ctx).Errorf("failed to get groups by ID's from the store: %s", result.Error)
		return nil, status.Errorf(status.Internal, "failed to get groups by ID's from the store")
	}

	groupsMap := make(map[string]*nbgroup.Group)
	for _, group := range groups {
		groupsMap[group.ID] = group
	}

	return groupsMap, nil
}

// SaveGroup saves a group to the store.
func (s *SqlStore) SaveGroup(ctx context.Context, lockStrength LockingStrength, group *nbgroup.Group) error {
	result := s.db.Clauses(clause.Locking{Strength: string(lockStrength)}).Save(group)
	if result.Error != nil {
		log.WithContext(ctx).Errorf("failed to save group to store: %v", result.Error)
		return status.Errorf(status.Internal, "failed to save group to store")
	}
	return nil
}

// DeleteGroup deletes a group from the database.
func (s *SqlStore) DeleteGroup(ctx context.Context, lockStrength LockingStrength, accountID, groupID string) error {
	result := s.db.Clauses(clause.Locking{Strength: string(lockStrength)}).
		Delete(&nbgroup.Group{}, accountAndIDQueryCondition, accountID, groupID)
	if err := result.Error; err != nil {
		log.WithContext(ctx).Errorf("failed to delete group from store: %s", result.Error)
		return status.Errorf(status.Internal, "failed to delete group from store")
	}

	if result.RowsAffected == 0 {
		return status.NewGroupNotFoundError(groupID)
	}

	return nil
}

// DeleteGroups deletes groups from the database.
func (s *SqlStore) DeleteGroups(ctx context.Context, strength LockingStrength, accountID string, groupIDs []string) error {
	result := s.db.Clauses(clause.Locking{Strength: string(strength)}).
		Delete(&nbgroup.Group{}, " account_id = ? AND id IN ?", accountID, groupIDs)
	if result.Error != nil {
		log.WithContext(ctx).Errorf("failed to delete groups from store: %v", result.Error)
		return status.Errorf(status.Internal, "failed to delete groups from store: %v", result.Error)
	}

	return nil
}

// GetAccountPolicies retrieves policies for an account.
func (s *SqlStore) GetAccountPolicies(ctx context.Context, lockStrength LockingStrength, accountID string) ([]*Policy, error) {
	return getRecords[*Policy](s.db.Preload(clause.Associations), lockStrength, accountID)
}

// GetPolicyByID retrieves a policy by its ID and account ID.
func (s *SqlStore) GetPolicyByID(ctx context.Context, lockStrength LockingStrength, policyID string, accountID string) (*Policy, error) {
	return getRecordByID[Policy](s.db.Preload(clause.Associations), lockStrength, policyID, accountID)
}

// GetAccountPostureChecks retrieves posture checks for an account.
func (s *SqlStore) GetAccountPostureChecks(ctx context.Context, lockStrength LockingStrength, accountID string) ([]*posture.Checks, error) {
	return getRecords[*posture.Checks](s.db, lockStrength, accountID)
}

// GetPostureChecksByID retrieves posture checks by their ID and account ID.
func (s *SqlStore) GetPostureChecksByID(ctx context.Context, lockStrength LockingStrength, postureCheckID string, accountID string) (*posture.Checks, error) {
	return getRecordByID[posture.Checks](s.db, lockStrength, postureCheckID, accountID)
}

// GetAccountRoutes retrieves network routes for an account.
func (s *SqlStore) GetAccountRoutes(ctx context.Context, lockStrength LockingStrength, accountID string) ([]*route.Route, error) {
	return getRecords[*route.Route](s.db, lockStrength, accountID)
}

// GetRouteByID retrieves a route by its ID and account ID.
func (s *SqlStore) GetRouteByID(ctx context.Context, lockStrength LockingStrength, routeID string, accountID string) (*route.Route, error) {
	return getRecordByID[route.Route](s.db, lockStrength, routeID, accountID)
}

// GetAccountSetupKeys retrieves setup keys for an account.
func (s *SqlStore) GetAccountSetupKeys(ctx context.Context, lockStrength LockingStrength, accountID string) ([]*SetupKey, error) {
	var setupKeys []*SetupKey
<<<<<<< HEAD
	result := s.db.WithContext(ctx).Clauses(clause.Locking{Strength: string(lockStrength)}).
=======
	result := s.db.Clauses(clause.Locking{Strength: string(lockStrength)}).
>>>>>>> 6cb697ee
		Find(&setupKeys, accountIDCondition, accountID)
	if err := result.Error; err != nil {
		log.WithContext(ctx).Errorf("failed to get setup keys from the store: %s", err)
		return nil, status.Errorf(status.Internal, "failed to get setup keys from store")
	}

	return setupKeys, nil
}

// GetSetupKeyByID retrieves a setup key by its ID and account ID.
func (s *SqlStore) GetSetupKeyByID(ctx context.Context, lockStrength LockingStrength, accountID, setupKeyID string) (*SetupKey, error) {
	var setupKey *SetupKey
<<<<<<< HEAD
	result := s.db.WithContext(ctx).Clauses(clause.Locking{Strength: string(lockStrength)}).
		First(&setupKey, accountAndIDQueryCondition, accountID, setupKeyID)
	if err := result.Error; err != nil {
		if errors.Is(err, gorm.ErrRecordNotFound) {
			return nil, status.Errorf(status.NotFound, "setup key not found")
=======
	result := s.db.Clauses(clause.Locking{Strength: string(lockStrength)}).
		First(&setupKey, accountAndIDQueryCondition, accountID, setupKeyID)
	if err := result.Error; err != nil {
		if errors.Is(err, gorm.ErrRecordNotFound) {
			return nil, status.NewSetupKeyNotFoundError(setupKeyID)
>>>>>>> 6cb697ee
		}
		log.WithContext(ctx).Errorf("failed to get setup key from the store: %s", err)
		return nil, status.Errorf(status.Internal, "failed to get setup key from store")
	}

	return setupKey, nil
}

// SaveSetupKey saves a setup key to the database.
func (s *SqlStore) SaveSetupKey(ctx context.Context, lockStrength LockingStrength, setupKey *SetupKey) error {
<<<<<<< HEAD
	result := s.db.WithContext(ctx).Session(&gorm.Session{FullSaveAssociations: true}).
		Clauses(clause.Locking{Strength: string(lockStrength)}).Save(setupKey)
=======
	result := s.db.Clauses(clause.Locking{Strength: string(lockStrength)}).Save(setupKey)
>>>>>>> 6cb697ee
	if result.Error != nil {
		log.WithContext(ctx).Errorf("failed to save setup key to store: %s", result.Error)
		return status.Errorf(status.Internal, "failed to save setup key to store")
	}

	return nil
}

// DeleteSetupKey deletes a setup key from the database.
func (s *SqlStore) DeleteSetupKey(ctx context.Context, lockStrength LockingStrength, accountID, keyID string) error {
<<<<<<< HEAD
	result := s.db.WithContext(ctx).Clauses(clause.Locking{Strength: string(lockStrength)}).
		Delete(&SetupKey{}, accountAndIDQueryCondition, accountID, keyID)
=======
	result := s.db.Clauses(clause.Locking{Strength: string(lockStrength)}).Delete(&SetupKey{}, accountAndIDQueryCondition, accountID, keyID)
>>>>>>> 6cb697ee
	if result.Error != nil {
		log.WithContext(ctx).Errorf("failed to delete setup key from store: %s", result.Error)
		return status.Errorf(status.Internal, "failed to delete setup key from store")
	}

	if result.RowsAffected == 0 {
<<<<<<< HEAD
		return status.Errorf(status.NotFound, "setup key not found")
=======
		return status.NewSetupKeyNotFoundError(keyID)
>>>>>>> 6cb697ee
	}

	return nil
}

// GetAccountNameServerGroups retrieves name server groups for an account.
func (s *SqlStore) GetAccountNameServerGroups(ctx context.Context, lockStrength LockingStrength, accountID string) ([]*nbdns.NameServerGroup, error) {
	return getRecords[*nbdns.NameServerGroup](s.db, lockStrength, accountID)
}

// GetNameServerGroupByID retrieves a name server group by its ID and account ID.
func (s *SqlStore) GetNameServerGroupByID(ctx context.Context, lockStrength LockingStrength, nsGroupID string, accountID string) (*nbdns.NameServerGroup, error) {
	return getRecordByID[nbdns.NameServerGroup](s.db, lockStrength, nsGroupID, accountID)
}

// getRecords retrieves records from the database based on the account ID.
func getRecords[T any](db *gorm.DB, lockStrength LockingStrength, accountID string) ([]T, error) {
	var record []T

	result := db.Clauses(clause.Locking{Strength: string(lockStrength)}).Find(&record, accountIDCondition, accountID)
	if err := result.Error; err != nil {
		parts := strings.Split(fmt.Sprintf("%T", record), ".")
		recordType := parts[len(parts)-1]

		return nil, status.Errorf(status.Internal, "failed to get account %ss from store: %v", recordType, err)
	}

	return record, nil
}

// getRecordByID retrieves a record by its ID and account ID from the database.
func getRecordByID[T any](db *gorm.DB, lockStrength LockingStrength, recordID, accountID string) (*T, error) {
	var record T

	result := db.Clauses(clause.Locking{Strength: string(lockStrength)}).
		First(&record, accountAndIDQueryCondition, accountID, recordID)
	if err := result.Error; err != nil {
		parts := strings.Split(fmt.Sprintf("%T", record), ".")
		recordType := parts[len(parts)-1]

		if errors.Is(result.Error, gorm.ErrRecordNotFound) {
			return nil, status.Errorf(status.NotFound, "%s not found", recordType)
		}
		return nil, status.Errorf(status.Internal, "failed to get %s from store: %v", recordType, err)
	}
	return &record, nil
}<|MERGE_RESOLUTION|>--- conflicted
+++ resolved
@@ -571,11 +571,7 @@
 
 func (s *SqlStore) GetAccountGroups(ctx context.Context, lockStrength LockingStrength, accountID string) ([]*nbgroup.Group, error) {
 	var groups []*nbgroup.Group
-<<<<<<< HEAD
-	result := s.db.WithContext(ctx).Clauses(clause.Locking{Strength: string(lockStrength)}).Find(&groups, accountIDCondition, accountID)
-=======
 	result := s.db.Clauses(clause.Locking{Strength: string(lockStrength)}).Find(&groups, accountIDCondition, accountID)
->>>>>>> 6cb697ee
 	if result.Error != nil {
 		if errors.Is(result.Error, gorm.ErrRecordNotFound) {
 			return nil, status.Errorf(status.NotFound, "accountID not found: index lookup failed")
@@ -1302,11 +1298,7 @@
 // GetAccountSetupKeys retrieves setup keys for an account.
 func (s *SqlStore) GetAccountSetupKeys(ctx context.Context, lockStrength LockingStrength, accountID string) ([]*SetupKey, error) {
 	var setupKeys []*SetupKey
-<<<<<<< HEAD
-	result := s.db.WithContext(ctx).Clauses(clause.Locking{Strength: string(lockStrength)}).
-=======
 	result := s.db.Clauses(clause.Locking{Strength: string(lockStrength)}).
->>>>>>> 6cb697ee
 		Find(&setupKeys, accountIDCondition, accountID)
 	if err := result.Error; err != nil {
 		log.WithContext(ctx).Errorf("failed to get setup keys from the store: %s", err)
@@ -1319,19 +1311,11 @@
 // GetSetupKeyByID retrieves a setup key by its ID and account ID.
 func (s *SqlStore) GetSetupKeyByID(ctx context.Context, lockStrength LockingStrength, accountID, setupKeyID string) (*SetupKey, error) {
 	var setupKey *SetupKey
-<<<<<<< HEAD
-	result := s.db.WithContext(ctx).Clauses(clause.Locking{Strength: string(lockStrength)}).
-		First(&setupKey, accountAndIDQueryCondition, accountID, setupKeyID)
-	if err := result.Error; err != nil {
-		if errors.Is(err, gorm.ErrRecordNotFound) {
-			return nil, status.Errorf(status.NotFound, "setup key not found")
-=======
 	result := s.db.Clauses(clause.Locking{Strength: string(lockStrength)}).
 		First(&setupKey, accountAndIDQueryCondition, accountID, setupKeyID)
 	if err := result.Error; err != nil {
 		if errors.Is(err, gorm.ErrRecordNotFound) {
 			return nil, status.NewSetupKeyNotFoundError(setupKeyID)
->>>>>>> 6cb697ee
 		}
 		log.WithContext(ctx).Errorf("failed to get setup key from the store: %s", err)
 		return nil, status.Errorf(status.Internal, "failed to get setup key from store")
@@ -1342,12 +1326,7 @@
 
 // SaveSetupKey saves a setup key to the database.
 func (s *SqlStore) SaveSetupKey(ctx context.Context, lockStrength LockingStrength, setupKey *SetupKey) error {
-<<<<<<< HEAD
-	result := s.db.WithContext(ctx).Session(&gorm.Session{FullSaveAssociations: true}).
-		Clauses(clause.Locking{Strength: string(lockStrength)}).Save(setupKey)
-=======
 	result := s.db.Clauses(clause.Locking{Strength: string(lockStrength)}).Save(setupKey)
->>>>>>> 6cb697ee
 	if result.Error != nil {
 		log.WithContext(ctx).Errorf("failed to save setup key to store: %s", result.Error)
 		return status.Errorf(status.Internal, "failed to save setup key to store")
@@ -1358,23 +1337,14 @@
 
 // DeleteSetupKey deletes a setup key from the database.
 func (s *SqlStore) DeleteSetupKey(ctx context.Context, lockStrength LockingStrength, accountID, keyID string) error {
-<<<<<<< HEAD
-	result := s.db.WithContext(ctx).Clauses(clause.Locking{Strength: string(lockStrength)}).
-		Delete(&SetupKey{}, accountAndIDQueryCondition, accountID, keyID)
-=======
 	result := s.db.Clauses(clause.Locking{Strength: string(lockStrength)}).Delete(&SetupKey{}, accountAndIDQueryCondition, accountID, keyID)
->>>>>>> 6cb697ee
 	if result.Error != nil {
 		log.WithContext(ctx).Errorf("failed to delete setup key from store: %s", result.Error)
 		return status.Errorf(status.Internal, "failed to delete setup key from store")
 	}
 
 	if result.RowsAffected == 0 {
-<<<<<<< HEAD
-		return status.Errorf(status.NotFound, "setup key not found")
-=======
 		return status.NewSetupKeyNotFoundError(keyID)
->>>>>>> 6cb697ee
 	}
 
 	return nil
