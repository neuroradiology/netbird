--- conflicted
+++ resolved
@@ -628,19 +628,8 @@
 		// Decrement priority by handler index (0, 1, 2, ...) to avoid conflicts
 		priority := basePriority - i
 
-<<<<<<< HEAD
 		// Check if we're about to overlap with the next priority tier
 		if s.leaksPriority(domainGroup, basePriority, priority) {
-=======
-		// Check if we're about to overlap with the next priority tier.
-		// This boundary check ensures that the priority of upstream handlers does not conflict
-		// with the default priority tier. By decrementing the priority for each handler, we avoid
-		// overlaps, but if the calculated priority falls into the default tier, we skip the remaining
-		// handlers to maintain the integrity of the priority system.
-		if basePriority == PriorityUpstream && priority <= PriorityDefault {
-			log.Warnf("too many handlers for domain=%s, would overlap with default priority tier (diff=%d). Skipping remaining handlers",
-				domainGroup.domain, PriorityUpstream-PriorityDefault)
->>>>>>> 0e5dc9d4
 			break
 		}
 
@@ -694,9 +683,9 @@
 }
 
 func (s *DefaultServer) leaksPriority(domainGroup nsGroupsByDomain, basePriority int, priority int) bool {
-	if basePriority == PriorityMatchDomain && priority <= PriorityDefault {
+	if basePriority == PriorityUpstream && priority <= PriorityDefault {
 		log.Warnf("too many handlers for domain=%s, would overlap with default priority tier (diff=%d). Skipping remaining handlers",
-			domainGroup.domain, PriorityMatchDomain-PriorityDefault)
+			domainGroup.domain, PriorityUpstream-PriorityDefault)
 		return true
 	}
 	if basePriority == PriorityDefault && priority <= PriorityFallback {
