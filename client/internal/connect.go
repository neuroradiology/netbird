package internal

import (
	"context"
	"errors"
	"fmt"
	"net"
	"runtime"
	"runtime/debug"
	"strings"
	"sync"
	"time"

	"github.com/cenkalti/backoff/v4"
	log "github.com/sirupsen/logrus"
	"golang.zx2c4.com/wireguard/wgctrl/wgtypes"
	"google.golang.org/grpc/codes"
	gstatus "google.golang.org/grpc/status"

	"github.com/netbirdio/netbird/client/internal/dns"
	"github.com/netbirdio/netbird/client/internal/listener"
	"github.com/netbirdio/netbird/client/internal/peer"
	"github.com/netbirdio/netbird/client/internal/stdnet"
	"github.com/netbirdio/netbird/client/ssh"
	"github.com/netbirdio/netbird/client/system"
	"github.com/netbirdio/netbird/iface"
	mgm "github.com/netbirdio/netbird/management/client"
	mgmProto "github.com/netbirdio/netbird/management/proto"
	"github.com/netbirdio/netbird/relay/auth/hmac"
	relayClient "github.com/netbirdio/netbird/relay/client"
	signal "github.com/netbirdio/netbird/signal/client"
	"github.com/netbirdio/netbird/util"
	"github.com/netbirdio/netbird/version"
)

type ConnectClient struct {
	ctx            context.Context
	config         *Config
	statusRecorder *peer.Status
	engine         *Engine
	engineMutex    sync.Mutex
}

func NewConnectClient(
	ctx context.Context,
	config *Config,
	statusRecorder *peer.Status,

) *ConnectClient {
	return &ConnectClient{
		ctx:            ctx,
		config:         config,
		statusRecorder: statusRecorder,
		engineMutex:    sync.Mutex{},
	}
}

// Run with main logic.
func (c *ConnectClient) Run() error {
	return c.run(MobileDependency{}, nil, nil, nil, nil)
}

// RunWithProbes runs the client's main logic with probes attached
func (c *ConnectClient) RunWithProbes(
	mgmProbe *Probe,
	signalProbe *Probe,
	relayProbe *Probe,
	wgProbe *Probe,
) error {
	return c.run(MobileDependency{}, mgmProbe, signalProbe, relayProbe, wgProbe)
}

// RunOnAndroid with main logic on mobile system
func (c *ConnectClient) RunOnAndroid(
	tunAdapter iface.TunAdapter,
	iFaceDiscover stdnet.ExternalIFaceDiscover,
	networkChangeListener listener.NetworkChangeListener,
	dnsAddresses []string,
	dnsReadyListener dns.ReadyListener,
) error {
	// in case of non Android os these variables will be nil
	mobileDependency := MobileDependency{
		TunAdapter:            tunAdapter,
		IFaceDiscover:         iFaceDiscover,
		NetworkChangeListener: networkChangeListener,
		HostDNSAddresses:      dnsAddresses,
		DnsReadyListener:      dnsReadyListener,
	}
	return c.run(mobileDependency, nil, nil, nil, nil)
}

func (c *ConnectClient) RunOniOS(
	fileDescriptor int32,
	networkChangeListener listener.NetworkChangeListener,
	dnsManager dns.IosDnsManager,
) error {
	// Set GC percent to 5% to reduce memory usage as iOS only allows 50MB of memory for the extension.
	debug.SetGCPercent(5)

	mobileDependency := MobileDependency{
		FileDescriptor:        fileDescriptor,
		NetworkChangeListener: networkChangeListener,
		DnsManager:            dnsManager,
	}
	return c.run(mobileDependency, nil, nil, nil, nil)
}

func (c *ConnectClient) run(
	mobileDependency MobileDependency,
	mgmProbe *Probe,
	signalProbe *Probe,
	relayProbe *Probe,
	wgProbe *Probe,
) error {
	defer func() {
		if r := recover(); r != nil {
			log.Panicf("Panic occurred: %v, stack trace: %s", r, string(debug.Stack()))
		}
	}()

	log.Infof("starting NetBird client version %s on %s/%s", version.NetbirdVersion(), runtime.GOOS, runtime.GOARCH)

	// Check if client was not shut down in a clean way and restore DNS config if required.
	// Otherwise, we might not be able to connect to the management server to retrieve new config.
	if err := dns.CheckUncleanShutdown(c.config.WgIface); err != nil {
		log.Errorf("checking unclean shutdown error: %s", err)
	}

	backOff := &backoff.ExponentialBackOff{
		InitialInterval:     time.Second,
		RandomizationFactor: 1,
		Multiplier:          1.7,
		MaxInterval:         15 * time.Second,
		MaxElapsedTime:      3 * 30 * 24 * time.Hour, // 3 months
		Stop:                backoff.Stop,
		Clock:               backoff.SystemClock,
	}

	state := CtxGetState(c.ctx)
	defer func() {
		s, err := state.Status()
		if err != nil || s != StatusNeedsLogin {
			state.Set(StatusIdle)
		}
	}()

	wrapErr := state.Wrap
	myPrivateKey, err := wgtypes.ParseKey(c.config.PrivateKey)
	if err != nil {
		log.Errorf("failed parsing Wireguard key %s: [%s]", c.config.PrivateKey, err.Error())
		return wrapErr(err)
	}

	var mgmTlsEnabled bool
	if c.config.ManagementURL.Scheme == "https" {
		mgmTlsEnabled = true
	}

	publicSSHKey, err := ssh.GeneratePublicKey([]byte(c.config.SSHKey))
	if err != nil {
		return err
	}

	defer c.statusRecorder.ClientStop()
	operation := func() error {
		// if context cancelled we not start new backoff cycle
		select {
		case <-c.ctx.Done():
			return nil
		default:
		}

		state.Set(StatusConnecting)

		engineCtx, cancel := context.WithCancel(c.ctx)
		defer func() {
			c.statusRecorder.MarkManagementDisconnected(state.err)
			c.statusRecorder.CleanLocalPeerState()
			cancel()
		}()

		log.Debugf("connecting to the Management service %s", c.config.ManagementURL.Host)
		mgmClient, err := mgm.NewClient(engineCtx, c.config.ManagementURL.Host, myPrivateKey, mgmTlsEnabled)
		if err != nil {
			return wrapErr(gstatus.Errorf(codes.FailedPrecondition, "failed connecting to Management Service : %s", err))
		}
		mgmNotifier := statusRecorderToMgmConnStateNotifier(c.statusRecorder)
		mgmClient.SetConnStateListener(mgmNotifier)

		log.Debugf("connected to the Management service %s", c.config.ManagementURL.Host)
		defer func() {
			err = mgmClient.Close()
			if err != nil {
				log.Warnf("failed to close the Management service client %v", err)
			}
		}()

		// connect (just a connection, no stream yet) and login to Management Service to get an initial global Wiretrustee config
		loginResp, err := loginToManagement(engineCtx, mgmClient, publicSSHKey)
		if err != nil {
			log.Debug(err)
			if s, ok := gstatus.FromError(err); ok && (s.Code() == codes.PermissionDenied) {
				state.Set(StatusNeedsLogin)
				return backoff.Permanent(wrapErr(err)) // unrecoverable error
			}
			return wrapErr(err)
		}
		c.statusRecorder.MarkManagementConnected()

		localPeerState := peer.LocalPeerState{
			IP:              loginResp.GetPeerConfig().GetAddress(),
			PubKey:          myPrivateKey.PublicKey().String(),
			KernelInterface: iface.WireGuardModuleIsLoaded(),
			FQDN:            loginResp.GetPeerConfig().GetFqdn(),
		}

		c.statusRecorder.UpdateLocalPeerState(localPeerState)

		signalURL := fmt.Sprintf("%s://%s",
			strings.ToLower(loginResp.GetWiretrusteeConfig().GetSignal().GetProtocol().String()),
			loginResp.GetWiretrusteeConfig().GetSignal().GetUri(),
		)

		c.statusRecorder.UpdateSignalAddress(signalURL)

		c.statusRecorder.MarkSignalDisconnected(nil)
		defer func() {
			c.statusRecorder.MarkSignalDisconnected(state.err)
		}()

		// with the global Wiretrustee config in hand connect (just a connection, no stream yet) Signal
		signalClient, err := connectToSignal(engineCtx, loginResp.GetWiretrusteeConfig(), myPrivateKey)
		if err != nil {
			log.Error(err)
			return wrapErr(err)
		}
		defer func() {
			err = signalClient.Close()
			if err != nil {
				log.Warnf("failed closing Signal service client %v", err)
			}
		}()

		signalNotifier := statusRecorderToSignalConnStateNotifier(c.statusRecorder)
		signalClient.SetConnStateListener(signalNotifier)

		c.statusRecorder.MarkSignalConnected()

		relayURL, token := parseRelayInfo(loginResp)
		relayManager := relayClient.NewManager(engineCtx, relayURL, myPrivateKey.PublicKey().String())
		if relayURL != "" {
			relayManager.UpdateToken(token)
			if err = relayManager.Serve(); err != nil {
				log.Error(err)
				return wrapErr(err)
			}
		}

		peerConfig := loginResp.GetPeerConfig()

		engineConfig, err := createEngineConfig(myPrivateKey, c.config, peerConfig)
		if err != nil {
			log.Error(err)
			return wrapErr(err)
		}

		checks := loginResp.GetChecks()

		c.engineMutex.Lock()
<<<<<<< HEAD
		c.engine = NewEngineWithProbes(engineCtx, cancel, signalClient, mgmClient, relayManager, engineConfig, mobileDependency, c.statusRecorder, mgmProbe, signalProbe, relayProbe, wgProbe)
=======
		c.engine = NewEngineWithProbes(engineCtx, cancel, signalClient, mgmClient, engineConfig, mobileDependency, c.statusRecorder, mgmProbe, signalProbe, relayProbe, wgProbe, checks)
>>>>>>> 85e991ff
		c.engineMutex.Unlock()

		err = c.engine.Start()
		if err != nil {
			log.Errorf("error while starting Netbird Connection Engine: %s", err)
			return wrapErr(err)
		}

		log.Infof("Netbird engine started, the IP is: %s", peerConfig.GetAddress())
		state.Set(StatusConnected)

		<-engineCtx.Done()
		c.statusRecorder.ClientTeardown()

		backOff.Reset()

		err = c.engine.Stop()
		if err != nil {
			log.Errorf("failed stopping engine %v", err)
			return wrapErr(err)
		}

		log.Info("stopped NetBird client")

		if _, err := state.Status(); errors.Is(err, ErrResetConnection) {
			return err
		}

		return nil
	}

	c.statusRecorder.ClientStart()
	err = backoff.Retry(operation, backOff)
	if err != nil {
		log.Debugf("exiting client retry loop due to unrecoverable error: %s", err)
		if s, ok := gstatus.FromError(err); ok && (s.Code() == codes.PermissionDenied) {
			state.Set(StatusNeedsLogin)
		}
		return err
	}
	return nil
}

func parseRelayInfo(resp *mgmProto.LoginResponse) (string, hmac.Token) {
	// todo remove this
	if ra := peer.ForcedRelayAddress(); ra != "" {
		return ra, hmac.Token{}
	}

	msg := resp.GetWiretrusteeConfig().GetRelay()
	if msg == nil {
		return "", hmac.Token{}
	}

	var url string
	if msg.GetUrls() != nil && len(msg.GetUrls()) > 0 {
		url = msg.GetUrls()[0]
	}

	token := hmac.Token{
		Payload:   msg.GetTokenPayload(),
		Signature: msg.GetTokenSignature(),
	}
	return url, token
}

func (c *ConnectClient) Engine() *Engine {
	var e *Engine
	c.engineMutex.Lock()
	e = c.engine
	c.engineMutex.Unlock()
	return e
}

// createEngineConfig converts configuration received from Management Service to EngineConfig
func createEngineConfig(key wgtypes.Key, config *Config, peerConfig *mgmProto.PeerConfig) (*EngineConfig, error) {
	nm := false
	if config.NetworkMonitor != nil {
		nm = *config.NetworkMonitor
	}
	engineConf := &EngineConfig{
		WgIfaceName:          config.WgIface,
		WgAddr:               peerConfig.Address,
		IFaceBlackList:       config.IFaceBlackList,
		DisableIPv6Discovery: config.DisableIPv6Discovery,
		WgPrivateKey:         key,
		WgPort:               config.WgPort,
		NetworkMonitor:       nm,
		SSHKey:               []byte(config.SSHKey),
		NATExternalIPs:       config.NATExternalIPs,
		CustomDNSAddress:     config.CustomDNSAddress,
		RosenpassEnabled:     config.RosenpassEnabled,
		RosenpassPermissive:  config.RosenpassPermissive,
		ServerSSHAllowed:     util.ReturnBoolWithDefaultTrue(config.ServerSSHAllowed),
		DNSRouteInterval:     config.DNSRouteInterval,
	}

	if config.PreSharedKey != "" {
		preSharedKey, err := wgtypes.ParseKey(config.PreSharedKey)
		if err != nil {
			return nil, err
		}
		engineConf.PreSharedKey = &preSharedKey
	}

	port, err := freePort(config.WgPort)
	if err != nil {
		return nil, err
	}
	if port != config.WgPort {
		log.Infof("using %d as wireguard port: %d is in use", port, config.WgPort)
	}
	engineConf.WgPort = port

	return engineConf, nil
}

// connectToSignal creates Signal Service client and established a connection
func connectToSignal(ctx context.Context, wtConfig *mgmProto.WiretrusteeConfig, ourPrivateKey wgtypes.Key) (*signal.GrpcClient, error) {
	var sigTLSEnabled bool
	if wtConfig.Signal.Protocol == mgmProto.HostConfig_HTTPS {
		sigTLSEnabled = true
	} else {
		sigTLSEnabled = false
	}

	signalClient, err := signal.NewClient(ctx, wtConfig.Signal.Uri, ourPrivateKey, sigTLSEnabled)
	if err != nil {
		log.Errorf("error while connecting to the Signal Exchange Service %s: %s", wtConfig.Signal.Uri, err)
		return nil, gstatus.Errorf(codes.FailedPrecondition, "failed connecting to Signal Service : %s", err)
	}

	return signalClient, nil
}

// loginToManagement creates Management Services client, establishes a connection, logs-in and gets a global Wiretrustee config (signal, turn, stun hosts, etc)
func loginToManagement(ctx context.Context, client mgm.Client, pubSSHKey []byte) (*mgmProto.LoginResponse, error) {

	serverPublicKey, err := client.GetServerPublicKey()
	if err != nil {
		return nil, gstatus.Errorf(codes.FailedPrecondition, "failed while getting Management Service public key: %s", err)
	}

	sysInfo := system.GetInfo(ctx)
	loginResp, err := client.Login(*serverPublicKey, sysInfo, pubSSHKey)
	if err != nil {
		return nil, err
	}

	return loginResp, nil
}

func statusRecorderToMgmConnStateNotifier(statusRecorder *peer.Status) mgm.ConnStateNotifier {
	var sri interface{} = statusRecorder
	mgmNotifier, _ := sri.(mgm.ConnStateNotifier)
	return mgmNotifier
}

func statusRecorderToSignalConnStateNotifier(statusRecorder *peer.Status) signal.ConnStateNotifier {
	var sri interface{} = statusRecorder
	notifier, _ := sri.(signal.ConnStateNotifier)
	return notifier
}

func freePort(start int) (int, error) {
	addr := net.UDPAddr{}
	if start == 0 {
		start = iface.DefaultWgPort
	}
	for x := start; x <= 65535; x++ {
		addr.Port = x
		conn, err := net.ListenUDP("udp", &addr)
		if err != nil {
			continue
		}
		conn.Close()
		return x, nil
	}
	return 0, errors.New("no free ports")
}<|MERGE_RESOLUTION|>--- conflicted
+++ resolved
@@ -267,11 +267,7 @@
 		checks := loginResp.GetChecks()
 
 		c.engineMutex.Lock()
-<<<<<<< HEAD
-		c.engine = NewEngineWithProbes(engineCtx, cancel, signalClient, mgmClient, relayManager, engineConfig, mobileDependency, c.statusRecorder, mgmProbe, signalProbe, relayProbe, wgProbe)
-=======
-		c.engine = NewEngineWithProbes(engineCtx, cancel, signalClient, mgmClient, engineConfig, mobileDependency, c.statusRecorder, mgmProbe, signalProbe, relayProbe, wgProbe, checks)
->>>>>>> 85e991ff
+		c.engine = NewEngineWithProbes(engineCtx, cancel, signalClient, mgmClient, relayManager, engineConfig, mobileDependency, c.statusRecorder, mgmProbe, signalProbe, relayProbe, wgProbe, checks)
 		c.engineMutex.Unlock()
 
 		err = c.engine.Start()
